--- conflicted
+++ resolved
@@ -95,13 +95,8 @@
       install_requires=[
           'Django>=1.1.1',
           'django_evolution',
-<<<<<<< HEAD
-          'Djblets>=0.5.7',
+          'Djblets>=0.5.8',
           'Pygments>=1.1.1',
-=======
-          'Djblets>=0.5.8',
-          'Pygments>=0.10',
->>>>>>> 4f386a1a
           'flup',
           'paramiko',
           'pytz',
