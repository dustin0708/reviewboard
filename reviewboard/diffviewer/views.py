--- conflicted
+++ resolved
@@ -145,17 +145,13 @@
         side-by-side diff, handling pagination, and more. The data is
         collected into a context dictionary and returned for rendering.
         """
-<<<<<<< HEAD
         base_commit_id = self.request.GET.get('base-commit-id')
         tip_commit_id = self.request.GET.get('tip-commit-id')
 
-        files = get_diff_files(diffset, None, interdiffset,
+        files = get_diff_files(diffset=diffset,
+                               interdiffset=interdiffset,
                                base_commit_id=base_commit_id,
                                tip_commit_id=tip_commit_id,
-=======
-        files = get_diff_files(diffset=diffset,
-                               interdiffset=interdiffset,
->>>>>>> 60a6d1e1
                                request=self.request)
 
         # Break the list of files into pages
