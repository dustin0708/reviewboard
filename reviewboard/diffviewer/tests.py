--- conflicted
+++ resolved
@@ -1099,30 +1099,9 @@
 class FileDiffMigrationTests(TestCase):
     fixtures = ['test_scmtools']
 
-    diff = (
-        b'diff --git a/README b/README\n'
-        b'index d6613f5..5b50866 100644\n'
-        b'--- README\n'
-        b'+++ README\n'
-        b'@ -1,1 +1,1 @@\n'
-        b'-blah blah\n'
-        b'+blah!\n')
-
-    parent_diff = (
-        b'diff --git a/README b/README\n'
-        b'index d6613f5..5b50866 100644\n'
-        b'--- README\n'
-        b'+++ README\n'
-        b'@ -1,1 +1,1 @@\n'
-        b'-blah..\n'
-        b'+blah blah\n')
-
     def setUp(self):
         super(FileDiffMigrationTests, self).setUp()
 
-<<<<<<< HEAD
-        self.repository = self.create_repository(tool_name='Test')
-=======
         self.parent_diff = (
             b'diff --git a/README b/README\n'
             b'index 94bdd3e..3d2b777 100644\n'
@@ -1132,8 +1111,10 @@
             b'-blah..\n'
             b'+blah blah\n')
 
-        repository = self.create_repository(tool_name='Test')
->>>>>>> 79d560bc
+    def setUp(self):
+        super(FileDiffMigrationTests, self).setUp()
+
+        self.repository = self.create_repository(tool_name='Test')
         diffset = DiffSet.objects.create(name='test',
                                          revision=1,
                                          repository=self.repository)
@@ -1144,13 +1125,8 @@
                                  parent_diff64='')
 
     def test_migration_by_diff(self):
-<<<<<<< HEAD
         """Testing RawFileDiffData migration accessing FileDiff.diff"""
-        self.filediff.diff64 = self.diff
-=======
-        """Testing FileDiffData migration accessing FileDiff.diff"""
         self.filediff.diff64 = self.DEFAULT_GIT_FILEDIFF_DATA
->>>>>>> 79d560bc
 
         self.assertEqual(self.filediff.diff_hash, None)
         self.assertEqual(self.filediff.parent_diff_hash, None)
@@ -1170,13 +1146,8 @@
         self.assertEqual(self.filediff.parent_diff_hash, None)
 
     def test_migration_by_parent_diff(self):
-<<<<<<< HEAD
         """Testing RawFileDiffData migration accessing FileDiff.parent_diff"""
-        self.filediff.diff64 = self.diff
-=======
-        """Testing FileDiffData migration accessing FileDiff.parent_diff"""
         self.filediff.diff64 = self.DEFAULT_GIT_FILEDIFF_DATA
->>>>>>> 79d560bc
         self.filediff.parent_diff64 = self.parent_diff
 
         self.assertEqual(self.filediff.parent_diff_hash, None)
@@ -1193,13 +1164,8 @@
         self.assertEqual(self.filediff.parent_diff, self.parent_diff)
 
     def test_migration_by_delete_count(self):
-<<<<<<< HEAD
         """Testing RawFileDiffData migration accessing FileDiff.delete_count"""
-        self.filediff.diff64 = self.diff
-=======
-        """Testing FileDiffData migration accessing FileDiff.delete_count"""
         self.filediff.diff64 = self.DEFAULT_GIT_FILEDIFF_DATA
->>>>>>> 79d560bc
 
         self.assertEqual(self.filediff.diff_hash, None)
 
@@ -1211,13 +1177,8 @@
         self.assertEqual(self.filediff.diff_hash.delete_count, 1)
 
     def test_migration_by_insert_count(self):
-<<<<<<< HEAD
         """Testing RawFileDiffData migration accessing FileDiff.insert_count"""
-        self.filediff.diff64 = self.diff
-=======
-        """Testing FileDiffData migration accessing FileDiff.insert_count"""
         self.filediff.diff64 = self.DEFAULT_GIT_FILEDIFF_DATA
->>>>>>> 79d560bc
 
         self.assertEqual(self.filediff.diff_hash, None)
 
@@ -1229,14 +1190,9 @@
         self.assertEqual(self.filediff.diff_hash.insert_count, 1)
 
     def test_migration_by_set_line_counts(self):
-<<<<<<< HEAD
         """Testing RawFileDiffData migration calling FileDiff.set_line_counts
         """
-        self.filediff.diff64 = self.diff
-=======
-        """Testing FileDiffData migration calling FileDiff.set_line_counts"""
         self.filediff.diff64 = self.DEFAULT_GIT_FILEDIFF_DATA
->>>>>>> 79d560bc
 
         self.assertEqual(self.filediff.diff_hash, None)
 
