from __future__ import unicode_literals, division

import sys
from datetime import datetime, timedelta

from django.conf import settings
from django.contrib.humanize.templatetags.humanize import intcomma
from django.core.management.base import NoArgsCommand
from django.utils.translation import ugettext as _, ungettext_lazy as N_

from reviewboard.diffviewer.models import FileDiff


class Command(NoArgsCommand):
    help = ('Condenses the diffs stored in the database, reducing space '
            'requirements')

    DELAY_SHOW_REMAINING_SECS = 30

    TIME_REMAINING_CHUNKS = (
        (60 * 60 * 24 * 365, N_('%d year', '%d years')),
        (60 * 60 * 24 * 30, N_('%d month', '%d months')),
        (60 * 60 * 24 * 7, N_('%d week', '%d weeks')),
        (60 * 60 * 24, N_('%d day', '%d days')),
        (60 * 60, N_('%d hour', '%d hours')),
        (60, N_('%d minute', '%d minutes'))
    )

    # We add a bunch of spaces in order to override any previous
    # content on the line, for when it shrinks.
    TIME_REMAINING_STR = _('%s remaining                                  ')

    CALC_TIME_REMAINING_STR = _('Calculating time remaining')

    def handle_noargs(self, **options):
        counts = FileDiff.objects.get_migration_counts()
        total_count = counts['total_count']

        if total_count == 0:
            self.stdout.write(_('All diffs have already been migrated.\n'))
            return

        self.stdout.write(
            _('Processing %(count)d diffs for duplicates...\n'
              '\n'
              'This may take a while. It is safe to continue using '
              'Review Board while this is\n'
              'processing, but it may temporarily run slower.\n'
              '\n')
            % {'count': total_count})

        # Don't allow queries to be stored.
        settings.DEBUG = False

        self.start_time = datetime.now()
        self.prev_prefix_len = 0
        self.prev_time_remaining_s = ''
        self.show_remaining = False

        info = FileDiff.objects.migrate_all(self._on_batch_done, counts)

        old_diff_size = info['old_diff_size']
        new_diff_size = info['new_diff_size']

        self.stdout.write(
<<<<<<< HEAD
            _('\n'
              '\n'
              'Condensed stored diffs from %(old_size)s bytes to '
              '%(new_size)s bytes (%(savings_pct)0.2f%% savings)\n')
            % {
                'old_size': intcomma(old_diff_size),
                'new_size': intcomma(new_diff_size),
                'savings_pct': (float(old_diff_size - new_diff_size) /
                                float(old_diff_size) * 100.0),
            })

    def _on_batch_done(self, processed_count, total_count):
        """Handler for when a batch of diffs are processed.

        This will report the progress of the operation, showing the estimated
        amount of time remaining.
        """
        pct = processed_count * 100 / total_count
        delta_secs = (datetime.now() - self.start_time).total_seconds()

        if (not self.show_remaining and
            delta_secs >= self.DELAY_SHOW_REMAINING_SECS):
            self.show_remaining = True

        if self.show_remaining:
            secs_left = ((delta_secs / processed_count) *
                         (total_count - processed_count))

            time_remaining_s = (self.TIME_REMAINING_STR
                                % self._time_remaining(secs_left))
        else:
            time_remaining_s = self.CALC_TIME_REMAINING_STR

        prefix_s = '  [%s%%] %s/%s - ' % (pct, processed_count, total_count)

        # NOTE: We use sys.stdout here instead of self.stderr in order
        #       to control newlines. Command.stderr will force a \n for
        #       each write.
        sys.stdout.write(prefix_s)

        # Only write out the time remaining string if it has changed or
        # there's been a shift in the length of the prefix. This reduces
        # how much we have to write to the terminal, and how often, by
        # a fair amount.
        if (self.prev_prefix_len != len(prefix_s) or
            self.prev_time_remaining_s != time_remaining_s):
            # Something has changed, so output the string and then cache
            # the values for the next call.
            sys.stdout.write(time_remaining_s)

            self.prev_prefix_len = len(prefix_s)
            self.prev_time_remaining_s = time_remaining_s

        sys.stdout.write('\r')
        sys.stdout.flush()
=======
            '\n'
            '\n'
            'Condensed stored diffs from %s bytes to %s bytes '
            '(%d%% savings)\n'
            % (intcomma(old_diff_size), intcomma(new_diff_size),
               (float(old_diff_size - new_diff_size) /
                float(old_diff_size) * 100)))

    def _on_processed_filediff(self, filediff):
        self.i += 1

        # Pull these out in order to reduce repeated access of the same
        # attributes.
        count = self.count
        i = self.i

        if i % 20 == 0 or i == count:
            pct = i * 100 // count
            delta = datetime.now() - self.start_time

            # XXX: This can be replaced with total_seconds() once we no longer
            # have to support Python 2.6
            delta_secs = ((delta.microseconds +
                           (delta.seconds + delta.days * 24 * 3600) * 10**6)
                          / 10**6)

            if (not self.show_remaining and
                delta_secs >= self.DELAY_SHOW_REMAINING_SECS):
                self.show_remaining = True

            if self.show_remaining:
                secs_left = (delta_secs // i) * (count - i)

                # We add a bunch of spaces in order to override any previous
                # content on the line, for when it shrinks.
                time_remaining_s = (self.TIME_REMAINING_STR
                                    % self._time_remaining(secs_left))
            else:
                time_remaining_s = self.CALC_TIME_REMAINING_STR

            prefix_s = '  [%s%%] %s/%s - ' % (pct, i, count)

            # NOTE: We use sys.stdout here instead of self.stderr in order
            #       to control newlines. Command.stderr will force a \n for
            #       each write.
            sys.stdout.write(prefix_s)

            # Only write out the time remaining string if it has changed or
            # there's been a shift in the length of the prefix. This reduces
            # how much we have to write to the terminal, and how often, by
            # a fair amount.
            if (self.prev_prefix_len != len(prefix_s) or
                self.prev_time_remaining_s != time_remaining_s):
                # Something has changed, so output the string and then cache
                # the values for the next call.
                sys.stdout.write(time_remaining_s)

                self.prev_prefix_len = len(prefix_s)
                self.prev_time_remaining_s = time_remaining_s

            sys.stdout.write('\r')
            sys.stdout.flush()
>>>>>>> 46f92da7

    def _time_remaining(self, secs_left):
        """Returns a string representing the time remaining for the operation.

        This is a simplified version of Django's timeuntil() function that
        does fewer calculations in order to reduce the amount of time we
        have to spend every loop. For instance, it doesn't bother with
        constructing datetimes and recomputing deltas, since we already
        have those, and it doesn't rebuild the TIME_REMAINING_CHUNKS
        every time it's called. It also handles seconds.
        """
        delta = timedelta(seconds=secs_left)
        since = delta.days * 24 * 60 * 60 + delta.seconds

        if since < 60:
            return N_('%d second', '%d seconds') % since

        for i, (seconds, name) in enumerate(self.TIME_REMAINING_CHUNKS):
            count = since // seconds

            if count != 0:
                break

        result = name % count

        if i + 1 < len(self.TIME_REMAINING_CHUNKS):
            seconds2, name2 = self.TIME_REMAINING_CHUNKS[i + 1]
            count2 = (since - (seconds * count)) // seconds2

            if count2 != 0:
                result += ', ' + name2 % count2

        return result<|MERGE_RESOLUTION|>--- conflicted
+++ resolved
@@ -63,7 +63,6 @@
         new_diff_size = info['new_diff_size']
 
         self.stdout.write(
-<<<<<<< HEAD
             _('\n'
               '\n'
               'Condensed stored diffs from %(old_size)s bytes to '
@@ -72,7 +71,7 @@
                 'old_size': intcomma(old_diff_size),
                 'new_size': intcomma(new_diff_size),
                 'savings_pct': (float(old_diff_size - new_diff_size) /
-                                float(old_diff_size) * 100.0),
+                                float(old_diff_size) * 100),
             })
 
     def _on_batch_done(self, processed_count, total_count):
@@ -82,14 +81,20 @@
         amount of time remaining.
         """
         pct = processed_count * 100 / total_count
-        delta_secs = (datetime.now() - self.start_time).total_seconds()
+        delta = datetime.now() - self.start_time
+
+        # XXX: This can be replaced with total_seconds() once we no longer have
+        # to support Python 2.6
+        delta_secs = ((delta.microseconds +
+                       (delta.seconds + delta.days * 24 * 3600) * 10**6)
+                      / 10**6)
 
         if (not self.show_remaining and
             delta_secs >= self.DELAY_SHOW_REMAINING_SECS):
             self.show_remaining = True
 
         if self.show_remaining:
-            secs_left = ((delta_secs / processed_count) *
+            secs_left = ((delta_secs // processed_count) *
                          (total_count - processed_count))
 
             time_remaining_s = (self.TIME_REMAINING_STR
@@ -119,70 +124,6 @@
 
         sys.stdout.write('\r')
         sys.stdout.flush()
-=======
-            '\n'
-            '\n'
-            'Condensed stored diffs from %s bytes to %s bytes '
-            '(%d%% savings)\n'
-            % (intcomma(old_diff_size), intcomma(new_diff_size),
-               (float(old_diff_size - new_diff_size) /
-                float(old_diff_size) * 100)))
-
-    def _on_processed_filediff(self, filediff):
-        self.i += 1
-
-        # Pull these out in order to reduce repeated access of the same
-        # attributes.
-        count = self.count
-        i = self.i
-
-        if i % 20 == 0 or i == count:
-            pct = i * 100 // count
-            delta = datetime.now() - self.start_time
-
-            # XXX: This can be replaced with total_seconds() once we no longer
-            # have to support Python 2.6
-            delta_secs = ((delta.microseconds +
-                           (delta.seconds + delta.days * 24 * 3600) * 10**6)
-                          / 10**6)
-
-            if (not self.show_remaining and
-                delta_secs >= self.DELAY_SHOW_REMAINING_SECS):
-                self.show_remaining = True
-
-            if self.show_remaining:
-                secs_left = (delta_secs // i) * (count - i)
-
-                # We add a bunch of spaces in order to override any previous
-                # content on the line, for when it shrinks.
-                time_remaining_s = (self.TIME_REMAINING_STR
-                                    % self._time_remaining(secs_left))
-            else:
-                time_remaining_s = self.CALC_TIME_REMAINING_STR
-
-            prefix_s = '  [%s%%] %s/%s - ' % (pct, i, count)
-
-            # NOTE: We use sys.stdout here instead of self.stderr in order
-            #       to control newlines. Command.stderr will force a \n for
-            #       each write.
-            sys.stdout.write(prefix_s)
-
-            # Only write out the time remaining string if it has changed or
-            # there's been a shift in the length of the prefix. This reduces
-            # how much we have to write to the terminal, and how often, by
-            # a fair amount.
-            if (self.prev_prefix_len != len(prefix_s) or
-                self.prev_time_remaining_s != time_remaining_s):
-                # Something has changed, so output the string and then cache
-                # the values for the next call.
-                sys.stdout.write(time_remaining_s)
-
-                self.prev_prefix_len = len(prefix_s)
-                self.prev_time_remaining_s = time_remaining_s
-
-            sys.stdout.write('\r')
-            sys.stdout.flush()
->>>>>>> 46f92da7
 
     def _time_remaining(self, secs_left):
         """Returns a string representing the time remaining for the operation.
