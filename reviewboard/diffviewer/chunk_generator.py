--- conflicted
+++ resolved
@@ -642,43 +642,6 @@
 
     There are three ways this can operate, based on provided parameters.
 
-<<<<<<< HEAD
-    1) filediff, no interfilediff
-       - Returns chunks for a single filediff. This is the usual way
-         people look at diffs in the diff viewer.
-
-         In this mode, we get the original file based on the filediff
-         and then patch it to get the resulting file.
-
-         This is also used for interdiffs where the source revision
-         has no equivalent modified file but the interdiff revision
-         does. It's no different than a standard diff.
-
-    2) filediff, interfilediff
-       - Returns chunks showing the changes between a source filediff
-         and the interdiff.
-
-         This is the typical mode used when showing the changes
-         between two diffs. It requires that the file is included in
-         both revisions of a diffset.
-
-    3) filediff, no interfilediff, force_interdiff
-       - Returns chunks showing the changes between a source
-         diff and an unmodified version of the diff.
-
-         This is used when the source revision in the diffset contains
-         modifications to a file which have then been reverted in the
-         interdiff revision. We don't actually have an interfilediff
-         in this case, so we have to indicate that we are indeed in
-         interdiff mode so that we can special-case this and not
-         grab a patched file for the interdiff version.
-
-    The cumulative_diff parameter determines if the chunks generated should be
-    cumulative (that is, starting at the beginning of the commit history) or
-    not (i.e., only for that particular FileDiff). When cumulative_diff is
-    True, the resulting chunks will be chunks of the squashed diff between the
-    start of the commit history and the FileDiff's commit.
-=======
     1) filediff, no interfilediff -
        Returns chunks for a single filediff. This is the usual way
        people look at diffs in the diff viewer.
@@ -708,7 +671,12 @@
        in this case, so we have to indicate that we are indeed in
        interdiff mode so that we can special-case this and not
        grab a patched file for the interdiff version.
->>>>>>> 5f475f06
+
+    The cumulative_diff parameter determines if the chunks generated should be
+    cumulative (that is, starting at the beginning of the commit history) or
+    not (i.e., only for that particular FileDiff). When cumulative_diff is
+    True, the resulting chunks will be chunks of the squashed diff between the
+    start of the commit history and the FileDiff's commit.
     """
 
     def __init__(self, request, filediff, interfilediff=None,
