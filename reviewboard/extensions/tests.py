from __future__ import unicode_literals

from contextlib import contextmanager

from django.contrib.auth.models import User
from django.core import mail
from django.template import Context, Template
from django.test.client import RequestFactory
from django.utils import six
from djblets.extensions.extension import ExtensionInfo
from djblets.extensions.manager import ExtensionManager
from djblets.extensions.models import RegisteredExtension
from djblets.registries.errors import AlreadyRegisteredError, RegistrationError
from djblets.siteconfig.models import SiteConfiguration
from kgb import SpyAgency
from mock import Mock

from reviewboard.admin.widgets import (primary_widgets,
                                       secondary_widgets,
                                       Widget)
from reviewboard.admin.siteconfig import load_site_config
from reviewboard.extensions.base import Extension
from reviewboard.extensions.hooks import (AdminWidgetHook,
                                          APIExtraDataAccessHook,
                                          CommentDetailDisplayHook,
                                          DiffViewerActionHook,
                                          EmailHook,
                                          HeaderActionHook,
                                          HeaderDropdownActionHook,
                                          HostingServiceHook,
                                          NavigationBarHook,
                                          ReviewPublishedEmailHook,
                                          ReviewRequestActionHook,
                                          ReviewRequestApprovalHook,
                                          ReviewRequestClosedEmailHook,
                                          ReviewRequestDropdownActionHook,
                                          ReviewRequestFieldSetsHook,
                                          ReviewRequestPublishedEmailHook,
                                          ReviewReplyPublishedEmailHook,
                                          UserInfoboxHook,
                                          WebAPICapabilitiesHook)
from reviewboard.hostingsvcs.service import (get_hosting_service,
                                             HostingService)
from reviewboard.notifications.email import get_email_address_for_user
from reviewboard.testing.testcase import TestCase
from reviewboard.reviews.models.review_request import ReviewRequest
from reviewboard.reviews.fields import (BaseReviewRequestField,
                                        BaseReviewRequestFieldSet)
from reviewboard.reviews.signals import (review_request_published,
                                         review_published, reply_published,
                                         review_request_closed)
<<<<<<< HEAD
from reviewboard.site.urlresolvers import local_site_reverse
=======
from reviewboard.webapi.base import ExtraDataAccessLevel, WebAPIResource
>>>>>>> f3af5941
from reviewboard.webapi.tests.base import BaseWebAPITestCase
from reviewboard.webapi.tests.mimetypes import root_item_mimetype
from reviewboard.webapi.tests.urls import get_root_url


@contextmanager
def set_siteconfig_settings(settings):
    """A context manager to toggle site configuration settings.

    Args:
        settings (dict):
            The new site configuration settings.
    """
    siteconfig = SiteConfiguration.objects.get_current()

    old_settings = {}

    for setting, value in six.iteritems(settings):
        old_settings[setting] = siteconfig.get(setting)
        siteconfig.set(setting, value)

    siteconfig.save()
    load_site_config()

    try:
        yield
    finally:
        for setting, value in six.iteritems(old_settings):
            siteconfig.set(setting, value)

        siteconfig.save()
        load_site_config()


class ExtensionManagerMixin(object):
    """Mixin used to setup a default ExtensionManager for tests."""

    def setUp(self):
        super(ExtensionManagerMixin, self).setUp()
        self.manager = ExtensionManager('')


class DummyExtension(Extension):
    registration = RegisteredExtension()


class HookTests(ExtensionManagerMixin, TestCase):
    """Tests the extension hooks."""
    def setUp(self):
        super(HookTests, self).setUp()

        self.extension = DummyExtension(extension_manager=self.manager)

    def tearDown(self):
        super(HookTests, self).tearDown()

        self.extension.shutdown()

    def test_diffviewer_action_hook(self):
        """Testing diff viewer action extension hooks"""
        self._test_action_hook('diffviewer_action_hooks', DiffViewerActionHook)

    def test_review_request_action_hook(self):
        """Testing review request action extension hooks"""
        self._test_action_hook('review_request_action_hooks',
                               ReviewRequestActionHook)

    def test_review_request_dropdown_action_hook(self):
        """Testing review request drop-down action extension hooks"""
        self._test_dropdown_action_hook('review_request_dropdown_action_hooks',
                                        ReviewRequestDropdownActionHook)

    def test_action_hook_context_doesnt_leak(self):
        """Testing ActionHooks' context won't leak state"""
        action = {
            'label': 'Test Action',
            'id': 'test-action',
            'url': 'foo-url',
        }

        ReviewRequestActionHook(extension=self.extension, actions=[action])

        context = Context({})

        t = Template(
            "{% load rb_extensions %}"
            "{% review_request_action_hooks %}")
        t.render(context)

        self.assertNotIn('action', context)

    def _test_action_hook(self, template_tag_name, hook_cls):
        action = {
            'label': 'Test Action',
            'id': 'test-action',
            'image': 'test-image',
            'image_width': 42,
            'image_height': 42,
            'url': 'foo-url',
        }

        hook = hook_cls(extension=self.extension, actions=[action])

        context = Context({})
        entries = hook.get_actions(context)
        self.assertEqual(len(entries), 1)
        self.assertEqual(entries[0], action)

        t = Template(
            "{% load rb_extensions %}"
            "{% " + template_tag_name + " %}")

        self.assertEqual(t.render(context).strip(),
                         self._build_action_template(action))

    def _test_dropdown_action_hook(self, template_tag_name, hook_cls):
        action = {
            'id': 'test-menu',
            'label': 'Test Menu',
            'items': [
                {
                    'id': 'test-action',
                    'label': 'Test Action',
                    'url': 'foo-url',
                    'image': 'test-image',
                    'image_width': 42,
                    'image_height': 42
                }
            ]
        }

        hook = hook_cls(extension=self.extension,
                        actions=[action])

        context = Context({})
        entries = hook.get_actions(context)
        self.assertEqual(len(entries), 1)
        self.assertEqual(entries[0], action)

        t = Template(
            "{% load rb_extensions %}"
            "{% " + template_tag_name + " %}")

        content = t.render(context).strip()

        self.assertIn(('id="%s"' % action['id']), content)
        self.assertIn((">%s &#9662;" % action['label']), content)
        self.assertIn(self._build_action_template(action['items'][0]),
                      content)

    def _build_action_template(self, action):
        return ('<li><a id="%(id)s" href="%(url)s">'
                '<img src="%(image)s" width="%(image_width)s" '
                'height="%(image_height)s" border="0" alt="" />'
                '%(label)s</a></li>' % action)

    def test_navigation_bar_hooks(self):
        """Testing navigation entry extension hooks"""
        entry = {
            'label': 'Test Nav Entry',
            'url': 'foo-url',
        }

        hook = NavigationBarHook(extension=self.extension, entries=[entry])

        request = self.client.request()
        request.user = User(username='text')

        context = Context({
            'request': request,
            'local_site_name': 'test-site',
        })
        entries = hook.get_entries(context)
        self.assertEqual(len(entries), 1)
        self.assertEqual(entries[0], entry)

        t = Template(
            '{% load rb_extensions %}'
            '{% navigation_bar_hooks %}')

        self.assertEqual(t.render(context).strip(),
                         '<li><a href="%(url)s">%(label)s</a></li>' % entry)

    def test_navigation_bar_hooks_with_is_enabled_for_true(self):
        """Testing NavigationBarHook.is_enabled_for and returns true"""
        def is_enabled_for(**kwargs):
            self.assertEqual(kwargs['user'], request.user)
            self.assertEqual(kwargs['request'], request)
            self.assertEqual(kwargs['local_site_name'], 'test-site')

            return True

        entry = {
            'label': 'Test Nav Entry',
            'url': 'foo-url',
        }

        hook = NavigationBarHook(extension=self.extension, entries=[entry],
                                 is_enabled_for=is_enabled_for)

        request = self.client.request()
        request.user = User(username='text')

        context = Context({
            'request': request,
            'local_site_name': 'test-site',
        })
        entries = hook.get_entries(context)
        self.assertEqual(len(entries), 1)
        self.assertEqual(entries[0], entry)

        t = Template(
            '{% load rb_extensions %}'
            '{% navigation_bar_hooks %}')

        self.assertEqual(t.render(context).strip(),
                         '<li><a href="%(url)s">%(label)s</a></li>' % entry)

    def test_navigation_bar_hooks_with_is_enabled_for_false(self):
        """Testing NavigationBarHook.is_enabled_for and returns false"""
        def is_enabled_for(**kwargs):
            self.assertEqual(kwargs['user'], request.user)
            self.assertEqual(kwargs['request'], request)
            self.assertEqual(kwargs['local_site_name'], 'test-site')

            return False

        entry = {
            'label': 'Test Nav Entry',
            'url': 'foo-url',
        }

        hook = NavigationBarHook(extension=self.extension, entries=[entry],
                                 is_enabled_for=is_enabled_for)

        request = self.client.request()
        request.user = User(username='text')

        context = Context({
            'request': request,
            'local_site_name': 'test-site',
        })
        entries = hook.get_entries(context)
        self.assertEqual(len(entries), 0)

        t = Template(
            '{% load rb_extensions %}'
            '{% navigation_bar_hooks %}')

        self.assertEqual(t.render(context).strip(), '')

    def test_navigation_bar_hooks_with_is_enabled_for_legacy(self):
        """Testing NavigationBarHook.is_enabled_for and legacy argument
        format
        """
        def is_enabled_for(user):
            self.assertEqual(user, request.user)

            return True

        entry = {
            'label': 'Test Nav Entry',
            'url': 'foo-url',
        }

        hook = NavigationBarHook(extension=self.extension, entries=[entry],
                                 is_enabled_for=is_enabled_for)

        request = self.client.request()
        request.user = User(username='text')

        context = Context({
            'request': request,
            'local_site_name': 'test-site',
        })
        entries = hook.get_entries(context)
        self.assertEqual(len(entries), 1)
        self.assertEqual(entries[0], entry)

        t = Template(
            '{% load rb_extensions %}'
            '{% navigation_bar_hooks %}')

        self.assertEqual(t.render(context).strip(),
                         '<li><a href="%(url)s">%(label)s</a></li>' % entry)

    def test_navigation_bar_hooks_with_url_name(self):
        "Testing navigation entry extension hooks with url names"""
        entry = {
            'label': 'Test Nav Entry',
            'url_name': 'dashboard',
        }

        hook = NavigationBarHook(extension=self.extension, entries=[entry])

        request = self.client.request()
        request.user = User(username='text')

        context = Context({
            'request': request,
            'local_site_name': 'test-site',
        })
        entries = hook.get_entries(context)
        self.assertEqual(len(entries), 1)
        self.assertEqual(entries[0], entry)

        t = Template(
            '{% load rb_extensions %}'
            '{% navigation_bar_hooks %}')

        self.assertEqual(
            t.render(context).strip(),
            '<li><a href="%(url)s">%(label)s</a></li>' % {
                'label': entry['label'],
                'url': '/dashboard/',
            })

    def test_header_hooks(self):
        """Testing header action extension hooks"""
        self._test_action_hook('header_action_hooks', HeaderActionHook)

    def test_header_dropdown_action_hook(self):
        """Testing header drop-down action extension hooks"""
        self._test_dropdown_action_hook('header_dropdown_action_hooks',
                                        HeaderDropdownActionHook)


class TestService(HostingService):
    name = 'test-service'


class HostingServiceHookTests(ExtensionManagerMixin, TestCase):
    """Testing HostingServiceHook."""
    def setUp(self):
        super(HostingServiceHookTests, self).setUp()

        self.extension = DummyExtension(extension_manager=self.manager)

    def tearDown(self):
        super(HostingServiceHookTests, self).tearDown()

        self.extension.shutdown()

    def test_register(self):
        """Testing HostingServiceHook initializing"""
        HostingServiceHook(extension=self.extension, service_cls=TestService)

        self.assertNotEqual(None, get_hosting_service(TestService.name))

    def test_unregister(self):
        """Testing HostingServiceHook uninitializing"""
        hook = HostingServiceHook(extension=self.extension,
                                  service_cls=TestService)

        hook.disable_hook()

        self.assertEqual(None, get_hosting_service(TestService.name))


class TestWidget(Widget):
    widget_id = 'test'
    title = 'Testing Widget'


class AdminWidgetHookTests(ExtensionManagerMixin, TestCase):
    """Testing AdminWidgetHook."""
    def setUp(self):
        super(AdminWidgetHookTests, self).setUp()

        self.extension = DummyExtension(extension_manager=self.manager)

    def tearDown(self):
        super(AdminWidgetHookTests, self).tearDown()

        self.extension.shutdown()

    def test_register(self):
        """Testing AdminWidgetHook initializing"""
        AdminWidgetHook(extension=self.extension, widget_cls=TestWidget)

        self.assertIn(TestWidget, secondary_widgets)

    def test_register_with_primary(self):
        """Testing AdminWidgetHook initializing with primary set"""
        AdminWidgetHook(extension=self.extension, widget_cls=TestWidget,
                        primary=True)

        self.assertIn(TestWidget, primary_widgets)

    def test_unregister(self):
        """Testing AdminWidgetHook unitializing"""
        hook = AdminWidgetHook(extension=self.extension, widget_cls=TestWidget)

        hook.disable_hook()

        self.assertNotIn(TestWidget, secondary_widgets)


class WebAPICapabilitiesExtension(Extension):
    registration = RegisteredExtension()
    metadata = {
        'Name': 'Web API Capabilities Extension',
    }
    id = 'WebAPICapabilitiesExtension'

    def __init__(self, *args, **kwargs):
        super(WebAPICapabilitiesExtension, self).__init__(*args, **kwargs)


class WebAPICapabilitiesHookTests(ExtensionManagerMixin, BaseWebAPITestCase):
    """Testing WebAPICapabilitiesHook."""
    def setUp(self):
        super(WebAPICapabilitiesHookTests, self).setUp()

        self.extension = WebAPICapabilitiesExtension(
            extension_manager=self.manager)
        self.url = get_root_url()

    def tearDown(self):
        super(WebAPICapabilitiesHookTests, self).tearDown()

    def test_register(self):
        """Testing WebAPICapabilitiesHook initializing"""
        WebAPICapabilitiesHook(
            extension=self.extension,
            caps={
                'sandboxed': True,
                'thorough': True,
            })

        rsp = self.api_get(path=self.url,
                           expected_mimetype=root_item_mimetype)

        self.assertEqual(rsp['stat'], 'ok')
        self.assertIn('capabilities', rsp)

        caps = rsp['capabilities']
        self.assertIn('WebAPICapabilitiesExtension', caps)

        extension_caps = caps[self.extension.id]
        self.assertTrue(extension_caps['sandboxed'])
        self.assertTrue(extension_caps['thorough'])

        self.extension.shutdown()

    def test_register_fails_no_id(self):
        """Testing WebAPICapabilitiesHook initializing with ID of None"""
        self.extension.id = None

        self.assertRaisesMessage(
            ValueError,
            'The capabilities_id attribute must not be None',
            WebAPICapabilitiesHook,
            self.extension,
            {
                'sandboxed': True,
                'thorough': True,
            })

        rsp = self.api_get(path=self.url,
                           expected_mimetype=root_item_mimetype)

        self.assertEqual(rsp['stat'], 'ok')
        self.assertIn('capabilities', rsp)

        caps = rsp['capabilities']
        self.assertNotIn('WebAPICapabilitiesExtension', caps)
        self.assertNotIn(None, caps)

        self.assertRaisesMessage(
            KeyError,
            '"None" is not a registered web API capabilities set',
            self.extension.shutdown)

    def test_register_fails_default_capability(self):
        """Testing WebAPICapabilitiesHook initializing with default key"""
        self.extension.id = 'diffs'

        self.assertRaisesMessage(
            KeyError,
            '"diffs" is reserved for the default set of capabilities',
            WebAPICapabilitiesHook,
            self.extension,
            {
                'base_commit_ids': False,
                'moved_files': False,
            })

        rsp = self.api_get(path=self.url,
                           expected_mimetype=root_item_mimetype)

        self.assertEqual(rsp['stat'], 'ok')
        self.assertIn('capabilities', rsp)

        caps = rsp['capabilities']
        self.assertIn('diffs', caps)

        diffs_caps = caps['diffs']
        self.assertTrue(diffs_caps['base_commit_ids'])
        self.assertTrue(diffs_caps['moved_files'])

        self.assertRaisesMessage(
            KeyError,
            '"diffs" is not a registered web API capabilities set',
            self.extension.shutdown)

    def test_unregister(self):
        """Testing WebAPICapabilitiesHook uninitializing"""
        hook = WebAPICapabilitiesHook(
            extension=self.extension,
            caps={
                'sandboxed': True,
                'thorough': True,
            })

        hook.disable_hook()

        rsp = self.api_get(path=self.url,
                           expected_mimetype=root_item_mimetype)

        self.assertEqual(rsp['stat'], 'ok')
        self.assertIn('capabilities', rsp)

        caps = rsp['capabilities']
        self.assertNotIn('WebAPICapabilitiesExtension', caps)

        self.extension.shutdown()


class GenericTestResource(WebAPIResource):
    name = 'test'
    uri_object_key = 'test_id'
    extra_data = {}
    item_mimetype = 'application/vnd.reviewboard.org.test+json'

    fields = {
        'extra_data': {
            'type': dict,
            'description': 'Extra data as part of the test resource. '
                           'This can be set by the API or extensions.',
        },
    }

    allowed_methods = ('GET', 'PUT')

    def get(self, *args, **kwargs):
        return 200, {
            'test': {
                'extra_data': self.serialize_extra_data_field(self)
            }
        }

    def put(self, request, *args, **kwargs):
        fields = request.POST.dict()
        self.import_extra_data(self, self.extra_data, fields)

        return 200, {
            'test': self.extra_data
        }

    def has_access_permissions(self, request, obj, *args, **kwargs):
        return True


class APIExtraDataAccessHookTests(ExtensionManagerMixin, SpyAgency,
                                  BaseWebAPITestCase):
    """Testing APIExtraDataAccessHook."""

    fixtures = ['test_users']

    class EverythingPrivateHook(APIExtraDataAccessHook):
        """Hook which overrides callable to return all fields as private."""

        def get_extra_data_state(self, key_path):
            self.called = True
            return ExtraDataAccessLevel.ACCESS_STATE_PRIVATE

    class InvalidCallableHook(APIExtraDataAccessHook):
        """Hook which implements an invalid callable"""

        get_extra_data_state = 'not a callable'

    def setUp(self):
        super(APIExtraDataAccessHookTests, self).setUp()

        self.resource_class = GenericTestResource
        self.resource = self.resource_class()

        class DummyExtension(Extension):
            resources = [self.resource]
            registration = RegisteredExtension()

        self.extension_class = DummyExtension

        entry_point = Mock()
        entry_point.load = lambda: self.extension_class
        entry_point.dist = Mock()
        entry_point.dist.project_name = 'TestProjectName'
        entry_point.dist.get_metadata_lines = lambda *args: [
            'Name: Resource Test Extension',
        ]

        self.manager._entrypoint_iterator = lambda: [entry_point]

        self.manager.load()
        self.extension = self.manager.enable_extension(self.extension_class.id)
        self.registered = True

        self.extension_class.info = ExtensionInfo(entry_point,
                                                  self.extension_class)

        self.url = self.resource.get_item_url(test_id=1)
        self.resource.extra_data = {
            'public': 'foo',
            'private': 'secret',
            'readonly': 'bar',
        }

    def tearDown(self):
        super(APIExtraDataAccessHookTests, self).tearDown()

        if self.registered is True:
            self.manager.disable_extension(self.extension_class.id)

    def test_register(self):
        """Testing APIExtraDataAccessHook registration"""
        APIExtraDataAccessHook(
            self.extension,
            self.resource,
            [
                (('public',), ExtraDataAccessLevel.ACCESS_STATE_PUBLIC)
            ])

        self.assertNotEqual(set(),
                            set(self.resource.extra_data_access_callbacks))

    def test_register_overridden_hook(self):
        """Testing overridden APIExtraDataAccessHook registration"""
        self.EverythingPrivateHook(self.extension, self.resource, [])

        self.assertNotEqual(set(),
                            set(self.resource.extra_data_access_callbacks))

    def test_overridden_hook_get(self):
        """Testing overridden APIExtraDataAccessHook get"""
        hook = self.EverythingPrivateHook(self.extension, self.resource, [])

        rsp = self.api_get(self.url,
                           expected_mimetype=self.resource.item_mimetype)

        # Since the hook registers the callback function on initialization,
        # which stores a pointer to the method, we can't use SpyAgency after
        # the hook has already been initialized. Since SpyAgency's spy_on
        # function requires an instance of a class, we also cannot spy on the
        # hook function before initialization. Therefore, as a workaround,
        # we're setting a variable in the function to ensure that it is in
        # fact being called.
        self.assertTrue(hook.called)
        self.assertNotIn('public', rsp['test']['extra_data'])
        self.assertNotIn('readonly', rsp['test']['extra_data'])
        self.assertNotIn('private', rsp['test']['extra_data'])

    def test_overridden_hook_put(self):
        """Testing overridden APIExtraDataAccessHook put"""
        hook = self.EverythingPrivateHook(self.extension, self.resource, [])

        original_value = self.resource.extra_data['readonly']
        modified_extra_fields = {
            'extra_data.public': 'modified',
        }

        rsp = self.api_put(self.url, modified_extra_fields,
                           expected_mimetype=self.resource.item_mimetype)

        # Since the hook registers the callback function on initialization,
        # which stores a pointer to the method, we can't use SpyAgency after
        # the hook has already been initialized. Since SpyAgency's spy_on
        # function requires an instance of a class, we also cannot spy on the
        # hook function before initialization. Therefore, as a workaround,
        # we're setting a variable in the function to ensure that it is in
        # fact being called.
        self.assertTrue(hook.called)
        self.assertEqual(original_value, rsp['test']['readonly'])

    def test_register_invalid_hook(self):
        """Testing hook registration with invalid hook"""
        self.registered = False

        with self.assertRaises(RegistrationError):
            self.InvalidCallableHook(self.extension, self.resource, [])

        self.assertSetEqual(set(),
                            set(self.resource.extra_data_access_callbacks))

    def test_register_hook_already_registered(self):
        """Testing hook registration with already registered callback"""
        hook = APIExtraDataAccessHook(
            self.extension,
            self.resource,
            [
                (('public',), ExtraDataAccessLevel.ACCESS_STATE_PUBLIC)
            ])

        with self.assertRaises(AlreadyRegisteredError):
            hook.resource.extra_data_access_callbacks.register(
                hook.get_extra_data_state)

        self.assertNotEqual(set(),
                            set(self.resource.extra_data_access_callbacks))

    def test_public_state_get(self):
        """Testing APIExtraDataAccessHook public state GET"""
        APIExtraDataAccessHook(
            self.extension,
            self.resource,
            [
                (('public',), ExtraDataAccessLevel.ACCESS_STATE_PUBLIC)
            ])

        rsp = self.api_get(self.url,
                           expected_mimetype=self.resource.item_mimetype)

        self.assertIn('public', rsp['test']['extra_data'])

    def test_public_state_put(self):
        """Testing APIExtraDataAccessHook public state PUT"""
        APIExtraDataAccessHook(
            self.extension,
            self.resource,
            [
                (('public',), ExtraDataAccessLevel.ACCESS_STATE_PUBLIC)
            ])

        modified_extra_fields = {
            'extra_data.public': 'modified',
        }

        rsp = self.api_put(self.url, modified_extra_fields,
                           expected_mimetype=self.resource.item_mimetype)

        self.assertEqual(modified_extra_fields['extra_data.public'],
                         rsp['test']['public'])

    def test_readonly_state_get(self):
        """Testing APIExtraDataAccessHook readonly state get"""
        APIExtraDataAccessHook(
            self.extension,
            self.resource,
            [
                (('readonly',),
                 ExtraDataAccessLevel.ACCESS_STATE_PUBLIC_READONLY)
            ])

        rsp = self.api_get(self.url,
                           expected_mimetype=self.resource.item_mimetype)

        self.assertIn('readonly', rsp['test']['extra_data'])

    def test_readonly_state_put(self):
        """Testing APIExtraDataAccessHook readonly state put"""
        APIExtraDataAccessHook(
            self.extension,
            self.resource,
            [
                (('readonly',),
                 ExtraDataAccessLevel.ACCESS_STATE_PUBLIC_READONLY)
            ])

        original_value = self.resource.extra_data['readonly']
        modified_extra_fields = {
            'extra_data.readonly': 'modified',
        }

        rsp = self.api_put(self.url, modified_extra_fields,
                           expected_mimetype=self.resource.item_mimetype)

        self.assertEqual(original_value, rsp['test']['readonly'])

    def test_private_state_get(self):
        """Testing APIExtraDataAccessHook private state get"""
        APIExtraDataAccessHook(
            self.extension,
            self.resource,
            [
                (('private',), ExtraDataAccessLevel.ACCESS_STATE_PRIVATE)
            ])

        rsp = self.api_get(self.url,
                           expected_mimetype=self.resource.item_mimetype)

        self.assertNotIn('private', rsp['test']['extra_data'])

    def test_private_state_put(self):
        """Testing APIExtraDataAccessHook private state put"""
        APIExtraDataAccessHook(
            self.extension,
            self.resource,
            [
                (('private',), ExtraDataAccessLevel.ACCESS_STATE_PRIVATE)
            ])

        original_value = self.resource.extra_data['private']
        modified_extra_fields = {
            'extra_data.private': 'modified',
        }

        rsp = self.api_put(self.url, modified_extra_fields,
                           expected_mimetype=self.resource.item_mimetype)

        self.assertEqual(original_value, rsp['test']['private'])

    def test_unregister(self):
        """Testing APIExtraDataAccessHook unregistration"""
        hook = APIExtraDataAccessHook(
            self.extension,
            self.resource,
            [
                (('public',), ExtraDataAccessLevel.ACCESS_STATE_PUBLIC)
            ])

        hook.shutdown()

        self.assertSetEqual(set(),
                            set(self.resource.extra_data_access_callbacks))


class SandboxExtension(Extension):
    registration = RegisteredExtension()
    metadata = {
        'Name': 'Sandbox Extension',
    }
    id = 'reviewboard.extensions.tests.SandboxExtension'

    def __init__(self, *args, **kwargs):
        super(SandboxExtension, self).__init__(*args, **kwargs)


class SandboxReviewRequestApprovalTestHook(ReviewRequestApprovalHook):
    def is_approved(self, review_request, prev_approved, prev_failure):
        raise Exception


class SandboxNavigationBarTestHook(NavigationBarHook):
    def get_entries(self, context):
        raise Exception


class SandboxDiffViewerActionTestHook(DiffViewerActionHook):
    def get_actions(self, context):
        raise Exception


class SandboxHeaderActionTestHook(HeaderActionHook):
    def get_actions(self, context):
        raise Exception


class SandboxHeaderDropdownActionTestHook(HeaderDropdownActionHook):
    def get_actions(self, context):
        raise Exception


class SandboxReviewRequestActionTestHook(ReviewRequestActionHook):
    def get_actions(self, context):
        raise Exception


class SandboxReviewRequestDropdownActionTestHook(
        ReviewRequestDropdownActionHook):
    def get_actions(self, context):
        raise Exception


class SandboxCommentDetailDisplayTestHook(CommentDetailDisplayHook):
    def render_review_comment_detail(self, comment):
        raise Exception

    def render_email_comment_detail(self, comment, is_html):
        raise Exception


class SandboxBaseReviewRequestTestShouldRenderField(BaseReviewRequestField):
    field_id = 'should_render'

    def should_render(self, value):
        raise Exception


class SandboxBaseReviewRequestTestInitField(BaseReviewRequestField):
    field_id = 'init_field'

    def __init__(self, review_request_details):
        raise Exception


class SandboxUserInfoboxHook(UserInfoboxHook):
    def get_etag_data(self, user, request, local_site):
        raise Exception

    def render(self, user, request, local_site):
        raise Exception


class TestIsEmptyField(BaseReviewRequestField):
    field_id = 'is_empty'


class TestInitField(BaseReviewRequestField):
    field_id = 'test_init'


class TestInitFieldset(BaseReviewRequestFieldSet):
    fieldset_id = 'test_init'
    field_classes = [SandboxBaseReviewRequestTestInitField]


class TestShouldRenderFieldset(BaseReviewRequestFieldSet):
    fieldset_id = 'test_should_render'
    field_classes = [SandboxBaseReviewRequestTestShouldRenderField]


class BaseReviewRequestTestIsEmptyFieldset(BaseReviewRequestFieldSet):
    fieldset_id = 'is_empty'
    field_classes = [TestIsEmptyField]

    @classmethod
    def is_empty(cls):
        raise Exception


class BaseReviewRequestTestInitFieldset(BaseReviewRequestFieldSet):
    fieldset_id = 'init_fieldset'
    field_classes = [TestInitField]

    def __init__(self, review_request_details):
        raise Exception


class SandboxTests(ExtensionManagerMixin, TestCase):
    """Testing extension sandboxing"""
    def setUp(self):
        super(SandboxTests, self).setUp()

        self.extension = SandboxExtension(extension_manager=self.manager)

        self.factory = RequestFactory()
        self.user = User.objects.create_user(username='reviewboard', email='',
                                             password='password')

    def tearDown(self):
        super(SandboxTests, self).tearDown()

        self.extension.shutdown()

    def test_is_approved_sandbox(self):
        """Testing sandboxing ReviewRequestApprovalHook when
        is_approved function throws an error"""
        SandboxReviewRequestApprovalTestHook(extension=self.extension)
        review = ReviewRequest()
        review._calculate_approval()

    def test_get_entries(self):
        """Testing sandboxing NavigationBarHook when get_entries function
        throws an error"""
        entry = {
            'label': 'Test get_entries Function',
            'url': '/dashboard/',
        }

        SandboxNavigationBarTestHook(extension=self.extension, entries=[entry])

        context = Context({})

        t = Template(
            "{% load rb_extensions %}"
            "{% navigation_bar_hooks %}")

        t.render(context).strip()

    def test_render_review_comment_details(self):
        """Testing sandboxing CommentDetailDisplayHook when
        render_review_comment_detail throws an error"""
        SandboxCommentDetailDisplayTestHook(extension=self.extension)

        context = Context({'comment': 'this is a comment'})

        t = Template(
            "{% load rb_extensions %}"
            "{% comment_detail_display_hook comment 'review'%}")

        t.render(context).strip()

    def test_email_review_comment_details(self):
        """Testing sandboxing CommentDetailDisplayHook when
        render_email_comment_detail throws an error"""
        SandboxCommentDetailDisplayTestHook(extension=self.extension)

        context = Context({'comment': 'this is a comment'})

        t = Template(
            "{% load rb_extensions %}"
            "{% comment_detail_display_hook comment 'html-email'%}")

        t.render(context).strip()

    def test_action_hooks_diff_viewer_hook(self):
        """Testing sandboxing DiffViewerActionHook when
        action_hooks throws an error"""
        SandboxDiffViewerActionTestHook(extension=self.extension)

        context = Context({'comment': 'this is a comment'})

        t = Template(
            "{% load rb_extensions %}"
            "{% diffviewer_action_hooks %}")

        t.render(context).strip()

    def test_action_hooks_header_hook(self):
        """Testing sandboxing HeaderActionHook when
        action_hooks throws an error"""
        SandboxHeaderActionTestHook(extension=self.extension)

        context = Context({'comment': 'this is a comment'})

        t = Template(
            "{% load rb_extensions %}"
            "{% header_action_hooks %}")

        t.render(context).strip()

    def test_action_hooks_header_dropdown_hook(self):
        """Testing sandboxing HeaderDropdownActionHook when
        action_hooks throws an error"""
        SandboxHeaderDropdownActionTestHook(extension=self.extension)

        context = Context({'comment': 'this is a comment'})

        t = Template(
            "{% load rb_extensions %}"
            "{% header_dropdown_action_hooks %}")

        t.render(context).strip()

    def test_action_hooks_review_request_hook(self):
        """Testing sandboxing ReviewRequestActionHook when
        action_hooks throws an error"""
        SandboxReviewRequestActionTestHook(extension=self.extension)

        context = Context({'comment': 'this is a comment'})

        t = Template(
            "{% load rb_extensions %}"
            "{% review_request_action_hooks %}")

        t.render(context).strip()

    def test_action_hooks_review_request_dropdown_hook(self):
        """Testing sandboxing ReviewRequestDropdownActionHook when
        action_hooks throws an error"""
        SandboxReviewRequestDropdownActionTestHook(extension=self.extension)

        context = Context({'comment': 'this is a comment'})

        t = Template(
            "{% load rb_extensions %}"
            "{% review_request_dropdown_action_hooks %}")

        t.render(context).strip()

    def test_is_empty_review_request_fieldset(self):
        """Testing sandboxing ReivewRequestFieldset is_empty function in
        for_review_request_fieldset"""
        fieldset = [BaseReviewRequestTestIsEmptyFieldset]
        ReviewRequestFieldSetsHook(extension=self.extension,
                                   fieldsets=fieldset)

        review = ReviewRequest()

        request = self.factory.get('test')
        request.user = self.user
        context = Context({
            'review_request_details': review,
            'request': request
        })

        t = Template(
            "{% load reviewtags %}"
            "{% for_review_request_fieldset review_request_details %}"
            "{% end_for_review_request_fieldset %}")

        t.render(context).strip()

    def test_field_cls_review_request_field(self):
        """Testing sandboxing ReviewRequestFieldset init function in
        for_review_request_field"""
        fieldset = [TestInitFieldset]
        ReviewRequestFieldSetsHook(extension=self.extension,
                                   fieldsets=fieldset)

        review = ReviewRequest()
        context = Context({
            'review_request_details': review,
            'fieldset': TestInitFieldset
        })

        t = Template(
            "{% load reviewtags %}"
            "{% for_review_request_field review_request_details 'test_init' %}"
            "{% end_for_review_request_field %}")

        t.render(context).strip()

    def test_fieldset_cls_review_request_fieldset(self):
        """Testing sandboxing ReviewRequestFieldset init function in
        for_review_request_fieldset"""
        fieldset = [BaseReviewRequestTestInitFieldset]
        ReviewRequestFieldSetsHook(extension=self.extension,
                                   fieldsets=fieldset)

        review = ReviewRequest()
        request = self.factory.get('test')
        request.user = self.user
        context = Context({
            'review_request_details': review,
            'request': request
        })

        t = Template(
            "{% load reviewtags %}"
            "{% for_review_request_fieldset review_request_details %}"
            "{% end_for_review_request_fieldset %}")

        t.render(context).strip()

    def test_should_render_review_request_field(self):
        """Testing sandboxing ReviewRequestFieldset should_render function in
        for_review_request_field"""
        fieldset = [TestShouldRenderFieldset]
        ReviewRequestFieldSetsHook(extension=self.extension,
                                   fieldsets=fieldset)

        review = ReviewRequest()
        context = Context({
            'review_request_details': review,
            'fieldset': TestShouldRenderFieldset
        })

        t = Template(
            "{% load reviewtags %}"
            "{% for_review_request_field review_request_details"
            " 'test_should_render' %}"
            "{% end_for_review_request_field %}")

        t.render(context).strip()

    def test_user_infobox_hook(self):
        """Testing sandboxing of the UserInfoboxHook"""
        SandboxUserInfoboxHook(self.extension, 'template.html')

        self.client.get(
            local_site_reverse('user-infobox', kwargs={
                'username': self.user.username,
            }))


class EmailHookTests(ExtensionManagerMixin, SpyAgency, TestCase):
    """Testing the e-mail recipient filtering capacity of EmailHooks."""

    fixtures = ['test_users']

    def setUp(self):
        super(EmailHookTests, self).setUp()

        self.extension = DummyExtension(extension_manager=self.manager)

        mail.outbox = []

    def tearDown(self):
        super(EmailHookTests, self).tearDown()

        self.extension.shutdown()

    def test_review_request_published_email_hook(self):
        """Testing the ReviewRequestPublishedEmailHook"""
        class DummyHook(ReviewRequestPublishedEmailHook):
            def get_to_field(self, to_field, review_request, user):
                return set([user])

            def get_cc_field(self, cc_field, review_request, user):
                return set([user])

        hook = DummyHook(self.extension)

        self.spy_on(hook.get_to_field)
        self.spy_on(hook.get_cc_field)

        review_request = self.create_review_request()
        admin = User.objects.get(username='admin')

        call_kwargs = {
            'user': admin,
            'review_request': review_request,
        }

        with set_siteconfig_settings({'mail_send_review_mail': True}):
            review_request.publish(admin)

        self.assertEqual(len(mail.outbox), 1)
        self.assertEqual(mail.outbox[0].to,
                         [get_email_address_for_user(admin)])
        self.assertTrue(hook.get_to_field.spy.called)
        self.assertEqual(hook.get_to_field.spy.calls[0].kwargs, call_kwargs)
        self.assertTrue(hook.get_cc_field.spy.called)
        self.assertEqual(hook.get_cc_field.spy.calls[0].kwargs, call_kwargs)

    def test_review_published_email_hook(self):
        """Testing the ReviewPublishedEmailHook"""
        class DummyHook(ReviewPublishedEmailHook):
            def get_to_field(self, to_field, review, user, review_request):
                return set([user])

            def get_cc_field(self, cc_field, review, user, review_request):
                return set([user])

        hook = DummyHook(self.extension)

        self.spy_on(hook.get_to_field)
        self.spy_on(hook.get_cc_field)

        admin = User.objects.get(username='admin')
        review_request = self.create_review_request(public=True)
        review = self.create_review(review_request)

        call_kwargs = {
            'user': admin,
            'review_request': review_request,
            'review': review,
        }

        with set_siteconfig_settings({'mail_send_review_mail': True}):
            review.publish(admin)

        self.assertEqual(len(mail.outbox), 1)
        self.assertEqual(mail.outbox[0].to,
                         [get_email_address_for_user(admin)])
        self.assertTrue(hook.get_to_field.spy.called)
        self.assertEqual(hook.get_to_field.spy.calls[0].kwargs, call_kwargs)
        self.assertTrue(hook.get_cc_field.spy.called)
        self.assertEqual(hook.get_cc_field.spy.calls[0].kwargs, call_kwargs)

    def test_review_reply_published_email_hook(self):
        """Testing the ReviewReplyPublishedEmailHook"""
        class DummyHook(ReviewReplyPublishedEmailHook):
            def get_to_field(self, to_field, reply, user, review,
                             review_request):
                return set([user])

            def get_cc_field(self, cc_field, reply, user, review,
                             review_request):
                return set([user])

        hook = DummyHook(self.extension)

        self.spy_on(hook.get_to_field)
        self.spy_on(hook.get_cc_field)

        admin = User.objects.get(username='admin')
        review_request = self.create_review_request(public=True)
        review = self.create_review(review_request)
        reply = self.create_reply(review)

        call_kwargs = {
            'user': admin,
            'review_request': review_request,
            'review': review,
            'reply': reply,
        }

        with set_siteconfig_settings({'mail_send_review_mail': True}):
            reply.publish(admin)

        self.assertEqual(len(mail.outbox), 1)
        self.assertTrue(hook.get_to_field.spy.called)
        self.assertEqual(hook.get_to_field.spy.calls[0].kwargs, call_kwargs)
        self.assertTrue(hook.get_cc_field.spy.called)
        self.assertEqual(hook.get_cc_field.spy.calls[0].kwargs, call_kwargs)

    def test_review_request_closed_email_hook_submitted(self):
        """Testing the ReviewRequestClosedEmailHook for a review request being
        submitted
        """
        class DummyHook(ReviewRequestClosedEmailHook):
            def get_to_field(self, to_field, review_request, user, close_type):
                return set([user])

            def get_cc_field(self, cc_field, review_request, user, close_type):
                return set([user])

        hook = DummyHook(self.extension)

        self.spy_on(hook.get_to_field)
        self.spy_on(hook.get_cc_field)

        admin = User.objects.get(username='admin')
        review_request = self.create_review_request(public=True)

        call_kwargs = {
            'user': admin,
            'review_request': review_request,
            'close_type': ReviewRequest.SUBMITTED,
        }

        with set_siteconfig_settings({'mail_send_review_close_mail': True}):
            review_request.close(ReviewRequest.SUBMITTED, admin)

        self.assertEqual(len(mail.outbox), 1)
        self.assertTrue(hook.get_to_field.spy.called)
        self.assertEqual(hook.get_to_field.spy.calls[0].kwargs, call_kwargs)
        self.assertTrue(hook.get_cc_field.spy.called)
        self.assertEqual(hook.get_cc_field.spy.calls[0].kwargs, call_kwargs)

    def test_review_request_closed_email_hook_discarded(self):
        """Testing the ReviewRequestClosedEmailHook for a review request being
        discarded
        """
        class DummyHook(ReviewRequestClosedEmailHook):
            def get_to_field(self, to_field, review_request, user, close_type):
                return set([user])

            def get_cc_field(self, cc_field, review_request, user, close_type):
                return set([user])

        hook = DummyHook(self.extension)

        self.spy_on(hook.get_to_field)
        self.spy_on(hook.get_cc_field)

        admin = User.objects.get(username='admin')
        review_request = self.create_review_request(public=True)

        call_kwargs = {
            'user': admin,
            'review_request': review_request,
            'close_type': ReviewRequest.DISCARDED,
        }

        with set_siteconfig_settings({'mail_send_review_close_mail': True}):
            review_request.close(ReviewRequest.DISCARDED, admin)

        self.assertEqual(len(mail.outbox), 1)
        self.assertTrue(hook.get_to_field.spy.called)
        self.assertEqual(hook.get_to_field.spy.calls[0].kwargs, call_kwargs)
        self.assertTrue(hook.get_cc_field.spy.called)
        self.assertEqual(hook.get_cc_field.spy.calls[0].kwargs, call_kwargs)

    def test_generic_hook(self):
        """Testing that a generic e-mail hook works for all e-mail signals"""
        hook = EmailHook(self.extension,
                         signals=[
                             review_request_published,
                             review_published,
                             reply_published,
                             review_request_closed,
                         ])

        self.spy_on(hook.get_to_field)
        self.spy_on(hook.get_cc_field)

        review_request = self.create_review_request(public=True)
        review = self.create_review(review_request)
        reply = self.create_reply(review)

        siteconfig_settings = {
            'mail_send_review_mail': True,
            'mail_send_review_close_mail': True,
        }

        with set_siteconfig_settings(siteconfig_settings):
            self.assertEqual(len(mail.outbox), 0)

            review.publish()
            call_kwargs = {
                'user': review.user,
                'review': review,
                'review_request': review_request
            }

            self.assertEqual(len(mail.outbox), 1)
            self.assertEqual(len(hook.get_to_field.spy.calls), 1)
            self.assertEqual(len(hook.get_cc_field.spy.calls), 1)
            self.assertEqual(hook.get_to_field.spy.calls[-1].kwargs,
                             call_kwargs)
            self.assertEqual(hook.get_cc_field.spy.calls[-1].kwargs,
                             call_kwargs)

            reply.publish(reply.user)
            call_kwargs['reply'] = reply
            call_kwargs['user'] = reply.user

            self.assertEqual(len(mail.outbox), 2)
            self.assertEqual(len(hook.get_to_field.spy.calls), 2)
            self.assertEqual(len(hook.get_cc_field.spy.calls), 2)
            self.assertEqual(hook.get_to_field.spy.calls[-1].kwargs,
                             call_kwargs)
            self.assertEqual(hook.get_cc_field.spy.calls[-1].kwargs,
                             call_kwargs)

            review_request.close(ReviewRequest.DISCARDED)
            call_kwargs = {
                'review_request': review_request,
                'user': review_request.submitter,
                'close_type': ReviewRequest.DISCARDED,
            }

            self.assertEqual(len(mail.outbox), 3)
            self.assertEqual(len(hook.get_to_field.spy.calls), 3)
            self.assertEqual(len(hook.get_cc_field.spy.calls), 3)
            self.assertEqual(hook.get_to_field.spy.calls[-1].kwargs,
                             call_kwargs)
            self.assertEqual(hook.get_cc_field.spy.calls[-1].kwargs,
                             call_kwargs)

            review_request.reopen()
            review_request.publish(review_request.submitter)
            call_kwargs = {
                'review_request': review_request,
                'user': review_request.submitter,
            }

            self.assertEqual(len(mail.outbox), 4)
            self.assertEqual(len(hook.get_to_field.spy.calls), 4)
            self.assertEqual(len(hook.get_cc_field.spy.calls), 4)
            self.assertEqual(hook.get_to_field.spy.calls[-1].kwargs,
                             call_kwargs)
            self.assertEqual(hook.get_cc_field.spy.calls[-1].kwargs,
                             call_kwargs)

            review_request.close(ReviewRequest.SUBMITTED)
            call_kwargs['close_type'] = ReviewRequest.SUBMITTED

            self.assertEqual(len(mail.outbox), 5)
            self.assertEqual(len(hook.get_to_field.spy.calls), 5)
            self.assertEqual(len(hook.get_cc_field.spy.calls), 5)
            self.assertEqual(hook.get_to_field.spy.calls[-1].kwargs,
                             call_kwargs)
            self.assertEqual(hook.get_cc_field.spy.calls[-1].kwargs,
                             call_kwargs)<|MERGE_RESOLUTION|>--- conflicted
+++ resolved
@@ -49,11 +49,8 @@
 from reviewboard.reviews.signals import (review_request_published,
                                          review_published, reply_published,
                                          review_request_closed)
-<<<<<<< HEAD
 from reviewboard.site.urlresolvers import local_site_reverse
-=======
 from reviewboard.webapi.base import ExtraDataAccessLevel, WebAPIResource
->>>>>>> f3af5941
 from reviewboard.webapi.tests.base import BaseWebAPITestCase
 from reviewboard.webapi.tests.mimetypes import root_item_mimetype
 from reviewboard.webapi.tests.urls import get_root_url
