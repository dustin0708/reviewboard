from __future__ import unicode_literals

from djblets.settings import (PIPELINE_JS as DJBLETS_PIPELINE_JS,
                              PIPELINE_CSS as DJBLETS_PIPELINE_CSS)


# Media compression
PIPELINE_JS = dict({
    '3rdparty': {
        'source_filenames': (
            'lib/js/flot/jquery.flot.min.js',
            'lib/js/flot/jquery.flot.pie.min.js',
            'lib/js/flot/jquery.flot.selection.min.js',
            'lib/js/flot/jquery.flot.time.min.js',
            'lib/js/underscore-1.4.4.min.js',
            'lib/js/backbone-1.0.0.min.js',
            'lib/js/jquery.cookie-1.4.1.js',
            'lib/js/jquery.form.js',
            'lib/js/jquery.timesince.js',
            'lib/js/moment-2.0.0.min.js',
            'lib/js/retina.js',
            'lib/js/ui.autocomplete.js',
            'lib/js/codemirror-5.5-custom.min.js',
        ),
        'output_filename': 'lib/js/3rdparty.min.js',
    },
<<<<<<< HEAD
    '3rdparty-jsonlint': {
        'source_filenames': (
            'lib/js/jsonlint.js',
        ),
        'output_filename': 'lib/js/3rdparty-jsonlint.min.js',
    },
    'js-tests': {
=======
    'js-test-libs': {
>>>>>>> b3dfbedc
        'source_filenames': (
            'lib/js/jasmine-1.3.1.js',
            'lib/js/jasmine-html-1.3.1.js',
            'lib/js/jasmine.suites-1.0.js',
        ),
        'output_filename': 'rb/js/js-test-libs.min.js',
    },
    'js-tests': {
        'source_filenames': (
            'rb/js/collections/tests/filteredCollectionTests.js',
            'rb/js/configForms/models/tests/resourceListItemModelTests.js',
            'rb/js/diffviewer/models/tests/diffFileModelTests.js',
            'rb/js/diffviewer/models/tests/diffReviewableModelTests.js',
            'rb/js/diffviewer/models/tests/diffRevisionModelTests.js',
            'rb/js/diffviewer/models/tests/paginationModelTests.js',
            'rb/js/diffviewer/views/tests/diffReviewableViewTests.js',
            'rb/js/models/tests/commentEditorModelTests.js',
            'rb/js/models/tests/reviewReplyEditorModelTests.js',
            'rb/js/models/tests/reviewRequestEditorModelTests.js',
            'rb/js/models/tests/userSessionModelTests.js',
            'rb/js/newReviewRequest/views/tests/branchesViewTests.js',
            'rb/js/newReviewRequest/views/tests/postCommitViewTests.js',
            'rb/js/newReviewRequest/views/tests/repositorySelectionViewTests.js',
            'rb/js/pages/models/tests/pageManagerModelTests.js',
            'rb/js/pages/views/tests/reviewablePageViewTests.js',
            'rb/js/resources/collections/tests/repositoryBranchesCollectionTests.js',
            'rb/js/resources/collections/tests/repositoryCommitsCollectionTests.js',
            'rb/js/resources/collections/tests/resourceCollectionTests.js',
            'rb/js/resources/models/tests/baseCommentModelTests.js',
            'rb/js/resources/models/tests/baseCommentReplyModelTests.js',
            'rb/js/resources/models/tests/baseResourceModelTests.js',
            'rb/js/resources/models/tests/defaultReviewerModelTests.js',
            'rb/js/resources/models/tests/diffCommentModelTests.js',
            'rb/js/resources/models/tests/draftReviewModelTests.js',
            'rb/js/resources/models/tests/draftReviewRequestModelTests.js',
            'rb/js/resources/models/tests/fileAttachmentModelTests.js',
            'rb/js/resources/models/tests/fileAttachmentCommentModelTests.js',
            'rb/js/resources/models/tests/fileDiffModelTests.js',
            'rb/js/resources/models/tests/screenshotModelTests.js',
            'rb/js/resources/models/tests/screenshotCommentModelTests.js',
            'rb/js/resources/models/tests/repositoryBranchModelTests.js',
            'rb/js/resources/models/tests/repositoryCommitModelTests.js',
            'rb/js/resources/models/tests/reviewGroupModelTests.js',
            'rb/js/resources/models/tests/reviewModelTests.js',
            'rb/js/resources/models/tests/reviewReplyModelTests.js',
            'rb/js/resources/models/tests/reviewRequestModelTests.js',
            'rb/js/resources/models/tests/validateDiffModelTests.js',
            'rb/js/ui/views/tests/dialogViewTests.js',
            'rb/js/ui/views/tests/textEditorViewTests.js',
            'rb/js/utils/tests/keyBindingUtilsTests.js',
            'rb/js/utils/tests/linkifyUtilsTests.js',
            'rb/js/views/tests/collectionViewTests.js',
            'rb/js/views/tests/commentDialogViewTests.js',
            'rb/js/views/tests/commentIssueBarViewTests.js',
            'rb/js/views/tests/diffFragmentQueueViewTests.js',
            'rb/js/views/tests/draftReviewBannerViewTests.js',
            'rb/js/views/tests/fileAttachmentThumbnailViewTests.js',
            'rb/js/views/tests/reviewBoxViewTests.js',
            'rb/js/views/tests/reviewBoxListViewTests.js',
            'rb/js/views/tests/reviewDialogViewTests.js',
            'rb/js/views/tests/reviewRequestEditorViewTests.js',
            'rb/js/views/tests/reviewReplyDraftBannerViewTests.js',
            'rb/js/views/tests/reviewReplyEditorViewTests.js',
            'rb/js/views/tests/screenshotThumbnailViewTests.js',
        ),
        'output_filename': 'rb/js/js-tests.min.js',
    },
    'common': {
        'source_filenames': (
            'rb/js/utils/backboneUtils.js',
            'rb/js/utils/compatUtils.js',
            'rb/js/utils/consoleUtils.js',
            'rb/js/utils/underscoreUtils.js',
            'rb/js/common.js',
            'rb/js/utils/apiErrors.js',
            'rb/js/utils/apiUtils.js',
            'rb/js/utils/linkifyUtils.js',
            'rb/js/utils/mathUtils.js',
            'rb/js/utils/keyBindingUtils.js',
            'rb/js/collections/baseCollection.js',
            'rb/js/collections/filteredCollection.js',
            'rb/js/extensions/models/aliases.js',
            'rb/js/extensions/models/commentDialogHookModel.js',
            'rb/js/extensions/models/reviewDialogCommentHookModel.js',
            'rb/js/extensions/models/reviewDialogHookModel.js',
            'rb/js/pages/models/pageManagerModel.js',
            'rb/js/resources/utils/serializers.js',
            'rb/js/resources/models/baseResourceModel.js',
            'rb/js/resources/models/apiTokenModel.js',
            'rb/js/resources/models/repositoryBranchModel.js',
            'rb/js/resources/models/repositoryCommitModel.js',
            'rb/js/resources/models/draftResourceChildModelMixin.js',
            'rb/js/resources/models/draftResourceModelMixin.js',
            'rb/js/resources/models/draftReviewRequestModel.js',
            'rb/js/resources/models/reviewModel.js',
            'rb/js/resources/models/draftReviewModel.js',
            'rb/js/resources/models/baseCommentModel.js',
            'rb/js/resources/models/baseCommentReplyModel.js',
            'rb/js/resources/models/defaultReviewerModel.js',
            'rb/js/resources/models/diffCommentModel.js',
            'rb/js/resources/models/diffCommentReplyModel.js',
            'rb/js/resources/models/diffModel.js',
            'rb/js/resources/models/fileAttachmentModel.js',
            'rb/js/resources/models/fileAttachmentCommentModel.js',
            'rb/js/resources/models/fileAttachmentCommentReplyModel.js',
            'rb/js/resources/models/fileDiffModel.js',
            'rb/js/resources/models/draftFileAttachmentModel.js',
            'rb/js/resources/models/repositoryModel.js',
            'rb/js/resources/models/reviewGroupModel.js',
            'rb/js/resources/models/reviewReplyModel.js',
            'rb/js/resources/models/reviewRequestModel.js',
            'rb/js/resources/models/screenshotModel.js',
            'rb/js/resources/models/screenshotCommentModel.js',
            'rb/js/resources/models/screenshotCommentReplyModel.js',
            'rb/js/resources/models/validateDiffModel.js',
            'rb/js/resources/collections/resourceCollection.js',
            'rb/js/resources/collections/repositoryBranchesCollection.js',
            'rb/js/resources/collections/repositoryCommitsCollection.js',
            'rb/js/ui/views/dialogView.js',
            'rb/js/ui/views/textEditorView.js',
            'rb/js/models/userSessionModel.js',
            'rb/js/views/headerView.js',
            'rb/js/views/collectionView.js'
        ),
        'output_filename': 'rb/js/base.min.js',
    },
    'account-page': {
        'source_filenames': (
            'rb/js/accountPrefsPage/views/accountPrefsPageView.js',
            'rb/js/accountPrefsPage/views/apiTokensView.js',
            'rb/js/accountPrefsPage/views/joinedGroupsView.js',
        ),
        'output_filename': 'rb/js/account-page.min.js',
    },
    'config-forms': {
        'source_filenames': (
            'rb/js/configForms/base.js',
            'rb/js/configForms/models/resourceListItemModel.js',
        ),
        'output_filename': 'rb/js/config-forms.min.js',
    },
    'datagrid-pages': {
        'source_filenames': (
            'rb/js/pages/models/datagridPageModel.js',
            'rb/js/pages/models/dashboardModel.js',
            'rb/js/pages/views/datagridPageView.js',
            'rb/js/pages/views/dashboardView.js',
        ),
        'output_filename': 'rb/js/dashboard.min.js',
    },
    'reviews': {
        'source_filenames': (
            # Note: These are roughly in dependency order.
            'rb/js/models/abstractCommentBlockModel.js',
            'rb/js/models/abstractReviewableModel.js',
            'rb/js/models/commentEditorModel.js',
            'rb/js/models/commentIssueManagerModel.js',
            'rb/js/models/fileAttachmentCommentBlockModel.js',
            'rb/js/models/fileAttachmentReviewableModel.js',
            'rb/js/models/regionCommentBlockModel.js',
            'rb/js/models/reviewReplyEditorModel.js',
            'rb/js/models/reviewRequestEditorModel.js',
            'rb/js/models/imageReviewableModel.js',
            'rb/js/models/dummyReviewableModel.js',
            'rb/js/models/screenshotCommentBlockModel.js',
            'rb/js/models/screenshotReviewableModel.js',
            'rb/js/models/textBasedCommentBlockModel.js',
            'rb/js/models/textBasedReviewableModel.js',
            'rb/js/models/uploadDiffModel.js',
            'rb/js/pages/models/diffViewerPageModel.js',
            'rb/js/pages/views/reviewablePageView.js',
            'rb/js/pages/views/reviewRequestPageView.js',
            'rb/js/pages/views/diffViewerPageView.js',
            'rb/js/utils/textUtils.js',
            'rb/js/views/abstractCommentBlockView.js',
            'rb/js/views/abstractReviewableView.js',
            'rb/js/views/collapsableBoxView.js',
            'rb/js/views/commentDialogView.js',
            'rb/js/views/commentIssueBarView.js',
            'rb/js/views/diffFragmentQueueView.js',
            'rb/js/views/dndUploaderView.js',
            'rb/js/views/draftReviewBannerView.js',
            'rb/js/views/uploadAttachmentView.js',
            'rb/js/views/revisionSelectorView.js',
            'rb/js/views/fileAttachmentCommentBlockView.js',
            'rb/js/views/fileAttachmentReviewableView.js',
            'rb/js/views/fileAttachmentRevisionLabelView.js',
            'rb/js/views/fileAttachmentRevisionSelectorView.js',
            'rb/js/views/fileAttachmentThumbnailView.js',
            'rb/js/views/floatingBannerView.js',
            'rb/js/views/issueSummaryTableView.js',
            'rb/js/views/regionCommentBlockView.js',
            'rb/js/views/changeBoxView.js',
            'rb/js/views/reviewBoxListView.js',
            'rb/js/views/reviewBoxView.js',
            'rb/js/views/reviewDialogView.js',
            'rb/js/views/reviewReplyDraftBannerView.js',
            'rb/js/views/reviewReplyEditorView.js',
            'rb/js/views/reviewRequestEditorView.js',
            'rb/js/views/screenshotThumbnailView.js',
            'rb/js/views/imageReviewableView.js',
            'rb/js/views/dummyReviewableView.js',
            'rb/js/views/textBasedCommentBlockView.js',
            'rb/js/views/textBasedReviewableView.js',
            'rb/js/views/textCommentRowSelector.js',
            'rb/js/views/markdownReviewableView.js',
            'rb/js/views/uploadDiffView.js',
            'rb/js/views/updateDiffView.js',
            'rb/js/diffviewer/models/diffCommentBlockModel.js',
            'rb/js/diffviewer/models/diffCommentsHintModel.js',
            'rb/js/diffviewer/models/diffFileModel.js',
            'rb/js/diffviewer/models/diffReviewableModel.js',
            'rb/js/diffviewer/models/diffRevisionModel.js',
            'rb/js/diffviewer/models/paginationModel.js',
            'rb/js/diffviewer/collections/diffFileCollection.js',
            'rb/js/diffviewer/views/chunkHighlighterView.js',
            'rb/js/diffviewer/views/diffCommentBlockView.js',
            'rb/js/diffviewer/views/diffCommentsHintView.js',
            'rb/js/diffviewer/views/diffComplexityIconView.js',
            'rb/js/diffviewer/views/diffFileIndexView.js',
            'rb/js/diffviewer/views/diffReviewableView.js',
            'rb/js/diffviewer/views/diffRevisionLabelView.js',
            'rb/js/diffviewer/views/diffRevisionSelectorView.js',
            'rb/js/diffviewer/views/paginationView.js',
            'rb/js/diffviewer.js',
            'rb/js/reviews.js',
        ),
        'output_filename': 'rb/js/reviews.min.js',
    },
    'newReviewRequest': {
        'source_filenames': (
            # Note: These are roughly in dependency order.
            'rb/js/models/uploadDiffModel.js',
            'rb/js/newReviewRequest/models/postCommitModel.js',
            'rb/js/newReviewRequest/models/newReviewRequestModel.js',
            'rb/js/views/uploadDiffView.js',
            'rb/js/newReviewRequest/views/branchView.js',
            'rb/js/newReviewRequest/views/branchesView.js',
            'rb/js/newReviewRequest/views/commitView.js',
            'rb/js/newReviewRequest/views/commitsView.js',
            'rb/js/newReviewRequest/views/repositoryView.js',
            'rb/js/newReviewRequest/views/repositorySelectionView.js',
            'rb/js/newReviewRequest/views/postCommitView.js',
            'rb/js/newReviewRequest/views/preCommitView.js',
            'rb/js/newReviewRequest/views/newReviewRequestView.js',
        ),
        'output_filename': 'rb/js/newReviewRequest.min.js',
    },
    'admin': {
        'source_filenames': (
            'lib/js/jquery.masonry.js',
            'rb/js/admin.js',
        ),
        'output_filename': 'rb/js/admin.min.js',
    },
    'repositoryform': {
        'source_filenames': (
            'rb/js/repositoryform.js',
        ),
        'output_filename': 'rb/js/repositoryform.min.js',
    },
    'webhooks-form': {
        'source_filenames': (
            'rb/js/webhooksAdmin/views/webhookFormView.js',
        ),
        'output_filename': 'rb/js/webhooks-form.min.js',
    },
}, **DJBLETS_PIPELINE_JS)


PIPELINE_CSS = dict({
    'common': {
        'source_filenames': (
            'lib/css/codemirror.css',
            'lib/css/jquery-ui-1.8.24.min.css',
            'lib/css/font-awesome-4.3.0.min.css',
            'rb/css/assets/icons.less',
            'rb/css/layout/helpers.less',
            'rb/css/pages/base.less',
            'rb/css/pages/search.less',
            'rb/css/ui/banners.less',
            'rb/css/ui/boxes.less',
            'rb/css/ui/buttons.less',
            'rb/css/ui/datagrids.less',
            'rb/css/ui/forms.less',
            'rb/css/ui/sidebars.less',
            'rb/css/common.less',
        ),
        'output_filename': 'rb/css/common.min.css',
        'absolute_paths': False,
    },
    'js-tests': {
        'source_filenames': (
            'rb/css/pages/js-tests.less',
        ),
        'output_filename': 'rb/css/js-tests.min.css',
        'absolute_paths': False,
    },
    'account-page': {
        'source_filenames': (
            'rb/css/pages/my-account.less',
        ),
        'output_filename': 'rb/css/account-page.min.css',
    },
    'reviews': {
        'source_filenames': (
            'rb/css/pages/diffviewer.less',
            'rb/css/pages/image-review-ui.less',
            'rb/css/pages/text-review-ui.less',
            'rb/css/pages/reviews.less',
            'rb/css/ui/dnd-uploader.less',
            'rb/css/syntax.less',
        ),
        'output_filename': 'rb/css/reviews.min.css',
        'absolute_paths': False,
    },
    'newReviewRequest': {
        'source_filenames': (
            'rb/css/pages/newReviewRequest.less',
        ),
        'output_filename': 'rb/css/newReviewRequest.min.css',
        'absolute_paths': False,
    },
    'admin': {
        'source_filenames': (
            'rb/css/pages/admin.less',
            'rb/css/pages/admin-dashboard.less',
        ),
        'output_filename': 'rb/css/admin.min.css',
        'absolute_paths': False,
    },
}, **DJBLETS_PIPELINE_CSS)<|MERGE_RESOLUTION|>--- conflicted
+++ resolved
@@ -24,17 +24,13 @@
         ),
         'output_filename': 'lib/js/3rdparty.min.js',
     },
-<<<<<<< HEAD
     '3rdparty-jsonlint': {
         'source_filenames': (
             'lib/js/jsonlint.js',
         ),
         'output_filename': 'lib/js/3rdparty-jsonlint.min.js',
     },
-    'js-tests': {
-=======
     'js-test-libs': {
->>>>>>> b3dfbedc
         'source_filenames': (
             'lib/js/jasmine-1.3.1.js',
             'lib/js/jasmine-html-1.3.1.js',
