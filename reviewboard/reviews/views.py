--- conflicted
+++ resolved
@@ -9,17 +9,11 @@
 from django.contrib.sites.models import Site
 from django.core.exceptions import MultipleObjectsReturned, ObjectDoesNotExist
 from django.db.models import Q
-<<<<<<< HEAD
 from django.http import (Http404,
                          HttpResponse,
                          HttpResponseNotFound,
                          HttpResponseNotModified,
-                         HttpResponseRedirect,
-                         HttpResponseServerError)
-=======
-from django.http import (HttpResponse, HttpResponseRedirect, Http404,
-                         HttpResponseNotModified)
->>>>>>> 7738d0af
+                         HttpResponseRedirect)
 from django.shortcuts import (get_object_or_404, get_list_or_404, render,
                               render_to_response)
 from django.template.context import RequestContext
@@ -750,18 +744,8 @@
     close_description, close_description_rich_text = \
         review_request.get_close_description()
 
-<<<<<<< HEAD
     latest_file_attachments = _get_latest_file_attachments(file_attachments)
 
-    if draft and draft.diffset:
-        latest_diff_revision = draft.diffset.revision
-    elif diffsets:
-        latest_diff_revision = diffsets[-1].revision
-    else:
-        latest_diff_revision = None
-
-=======
->>>>>>> 7738d0af
     context_data = make_review_request_context(request, review_request, {
         'blocks': blocks,
         'draft': draft,
@@ -773,17 +757,8 @@
         'close_description': close_description,
         'close_description_rich_text': close_description_rich_text,
         'issues': issues,
-<<<<<<< HEAD
-        'has_diffs': latest_diff_revision is not None,
+        'has_diffs': (draft and draft.diffset_id) or len(diffsets) > 0,
         'file_attachments': latest_file_attachments,
-=======
-        'has_diffs': (draft and draft.diffset_id) or len(diffsets) > 0,
-        'file_attachments': [
-            attachment
-            for attachment in file_attachments
-            if not attachment.is_from_diff
-        ],
->>>>>>> 7738d0af
         'all_file_attachments': file_attachments,
         'screenshots': screenshots,
     })
