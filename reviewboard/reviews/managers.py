--- conflicted
+++ resolved
@@ -130,18 +130,6 @@
             diffset_history=diffset_history,
             local_site=local_site)
 
-<<<<<<< HEAD
-        if commit_id:
-            if create_from_commit_id:
-                review_request.update_from_commit_id(commit_id)
-            else:
-                review_request.commit_id = commit_id
-
-        review_request.validate_unique()
-        review_request.save()
-
-=======
->>>>>>> 0dd4e1e8
         if local_site:
             # We want to atomically set the local_id to be a monotonically
             # increasing ID unique to the local_site. This isn't really
@@ -168,9 +156,14 @@
 
             review_request = ReviewRequest.objects.get(pk=review_request.pk)
 
-        if changenum:
+        if commit_id:
             try:
-                review_request.update_from_changenum(changenum)
+                if create_from_commit_id:
+                    review_request.update_from_commit_id(commit_id)
+                else:
+                    review_request.commit_id = commit_id
+
+                review_request.validate_unique()
                 review_request.save()
             except Exception, e:
                 logging.error('Unable to update new review request %d from '
