--- conflicted
+++ resolved
@@ -18,11 +18,7 @@
 from reviewboard.accounts.models import Profile, LocalSiteProfile
 from reviewboard.attachments.models import FileAttachment
 from reviewboard.changedescs.models import ChangeDescription
-<<<<<<< HEAD
-from reviewboard.reviews.errors import NotModifiedError
-=======
-from reviewboard.reviews.errors import PublishError
->>>>>>> ad1ef810
+from reviewboard.reviews.errors import NotModifiedError, PublishError
 from reviewboard.reviews.forms import DefaultReviewerForm, GroupForm
 from reviewboard.reviews.markdown_utils import (get_markdown_element_tree,
                                                 iter_markdown_lines,
@@ -810,7 +806,6 @@
         with self.assertRaises(ChangeDescription.DoesNotExist):
             review_request.changedescs.filter(public=True).latest()
 
-<<<<<<< HEAD
     @add_fixtures(['test_scmtools'])
     def test_publish_same_commits(self):
         """Testing ReviewRequest.publish where the draft has identical
@@ -834,7 +829,7 @@
         self.assertRaises(
             NotModifiedError,
             lambda: review_request.publish(review_request.submitter))
-=======
+
     def test_submit_nonpublic(self):
         """ Testing ReviewRequest.close with non-public requests to ensure state
         transitions to SUBMITTED from non-public review request is not allowed
@@ -852,7 +847,6 @@
 
         review_request.close(ReviewRequest.SUBMITTED)
 
->>>>>>> ad1ef810
 
 class ViewTests(TestCase):
     """Tests for views in reviewboard.reviews.views"""
