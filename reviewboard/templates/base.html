<!DOCTYPE html PUBLIC "-//W3C//DTD XHTML 1.0 Transitional//EN"
 "http://www.w3.org/TR/xhtml1/DTD/xhtml1-transitional.dtd">
{% load djblets_deco %}
{% load djblets_utils %}
{% load i18n %}

<html xmlns="http://www.w3.org/1999/xhtml" xml:lang="en" lang="en">
 <head>
  <title>{% block title %}{% endblock %} | Review Board</title>
{% block extrahead %}{% endblock %}
  <script type="text/javascript">
    var AJAX_SERIAL = "{{AJAX_SERIAL}}";
    var MEDIA_SERIAL = "{{MEDIA_SERIAL}}";
    var MEDIA_URL = "{{MEDIA_URL}}";
    var SITE_ROOT = "{{SITE_ROOT}}";
    var LOGGED_IN = {% if request.user.is_authenticated %}true{% else %}false{% endif %};
{% block jsconsts %}{% endblock %}
  </script>
  <link rel="icon" type="image/png" href="{{MEDIA_URL}}rb/images/favicon.png?{{MEDIA_SERIAL}}" />
  <link rel="stylesheet" type="text/css" href="{{MEDIA_URL}}rb/css/common.css?{{MEDIA_SERIAL}}" />
{% block css %}{% endblock %}
  <!--[if lt IE 7.]>
  <style type="text/css">
    body {
      behavior: url("{{MEDIA_URL}}rb/js/csshover2.htc?{{MEDIA_SERIAL}}");
    }

    img,
    table.sidebyside .commentflag,
    .box.important .box-inner {
      behavior: url("{{MEDIA_URL}}rb/js/pngfix.htc?{{MEDIA_SERIAL}}");
    }
{% block ie6_csshacks %}{% endblock %}
  </style>
  <![endif]-->
  <!--[if lt IE 8.]>
  <link rel="stylesheet" type="text/css" href="{{MEDIA_URL}}rb/css/ie_hacks.css?{{MEDIA_SERIAL}}"></script>
  <![endif]-->
<script type="text/javascript" src="{{MEDIA_URL}}djblets/js/jquery-1.3.2.min.js"></script>
{% block scripts %}{% endblock %}
 </head>
{% block bodytag %}
 <body>
{% endblock %}
  <div id="container">
{% block headerbar %}
   <div id="headerbar">
    <ul id="accountnav">
    {% if user.is_authenticated %}
     {% blocktrans with user|realname|escape as username %}<li>Welcome, <b>{{username}}</b></li>{% endblocktrans %}
     <li>- <a href="{% url user-preferences %}">{% trans "My account" %}</a></li>
{% if user.is_staff %}
     <li>- <a href="{% url reviewboard.admin.views.dashboard %}">{% trans "Admin" %}</a></li>
{% endif %}
     <li>- <a href="{% url logout %}">{% trans "Log out" %}</a></li>
{% else %}
     <li><a href="{% url login %}?next_page={{request.path}}">{% trans "Log in" %}</a></li>
{#  XXX Using default sucks, but siteconfig defaults don't #}
{#      work from templates.                               #}
{%  ifequal siteconfig.settings.auth_backend "builtin" %}
{%   if siteconfig.settings.auth_enable_registration|default_if_none:1 %}
     <li>- <a href="{% url register %}">{% trans "Register" %}</a></li>
{%   endif %}
{%  endifequal %}
{% endif %}{# !is_staff #}
<<<<<<< HEAD
     <li>- <a href="http://www.review-board.org/docs/manual/dev/">{% trans "Documentation" %}</a></li>
     <li>- <a href="http://www.review-board.org/bugs/">{% trans "Bugs" %}</a></li>
     <li>- <a href="http://www.review-board.org/bugs/new/">{% trans "Report bug" %}</a></li>
=======
     <li>- <a href="http://www.reviewboard.org/docs/manual/1.0/">{% trans "Documentation" %}</a></li>
     <li>- <a href="http://www.reviewboard.org/bugs/">{% trans "Bugs" %}</a></li>
     <li>- <a href="http://www.reviewboard.org/bugs/new/">{% trans "Report bug" %}</a></li>
>>>>>>> 95104523
    </ul>
    <br />
    <div id="rbinfo">
     <a href="{% url dashboard %}"><img id="logo" src="{{MEDIA_URL}}rb/images/logo.png?{{MEDIA_SERIAL}}" width="60" height="57" alt="" border="0" /></a>
     <h1 id="title">
	  <a href="{% url root %}">Review Board</a>
	  <span class="version">{{version}}</span>
	 </h1>
    </div>
   </div>
   <div id="page-container">
   {% if user.is_authenticated or not siteconfig.settings.auth_require_sitewide_login %}
    <form method="get" action="{% url search %}">
     <div id="navbar-outer">
      <ul id="navbar">
{% if user.is_authenticated %}
       <li><a href="{% url dashboard %}">{% trans "My Dashboard" %}</a></li>
       <li><a href="{% url new-review-request %}">{% trans "New Review Request" %}</a></li>
       <li>-</li>
{% endif %}
       <li><a href="{% url all-review-requests %}">{% trans "All review requests" %}</a></li>
       <li><a href="{% url all-groups %}">{% trans "Groups" %}</a></li>
       <li><a href="{% url all-users %}">{% trans "Submitters" %}</a></li>
       {% if siteconfig.settings.search_enable %}
       <li id="searchbar">
       <input type="text" name="q" {% attr "value" %}{{query}}{% endattr %} />
        <input type="submit" value="{% trans "Search" %}" />
       </li>
       {% endif %}
      </ul>
     </div>
    </form>
    {% endif %}
{% endblock %}
    <noscript>
{%  box "important" %}
     <h1>{% trans "JavaScript is turned off" %}</h1>
     <p>{% blocktrans %}Review Board requires JavaScript in order to function.
     Please turn it on in your browser preferences.{% endblocktrans %}
     <p>{% blocktrans %}Firefox users: if you prefer to turn on JavaScript only
     for specific sites, we recommend the
     <a href="https://addons.mozilla.org/en-US/firefox/addon/722">NoScript
     extension</a>.{% endblocktrans %}</p>
{%  endbox %}
    </noscript>
    <div id="error"></div>
    <div id="content">
{% block content %}{% endblock %}
    </div>
   </div>
  </div>
  <script type="text/javascript" src="{{MEDIA_URL}}rb/js/gears_init.js?{{MEDIA_SERIAL}}"></script>
  <script type="text/javascript" src="{{MEDIA_URL}}rb/js/datastore.js?{{MEDIA_SERIAL}}"></script>
{% block scripts-post %}{% endblock %}
 </body>
</html><|MERGE_RESOLUTION|>--- conflicted
+++ resolved
@@ -63,15 +63,9 @@
 {%   endif %}
 {%  endifequal %}
 {% endif %}{# !is_staff #}
-<<<<<<< HEAD
-     <li>- <a href="http://www.review-board.org/docs/manual/dev/">{% trans "Documentation" %}</a></li>
-     <li>- <a href="http://www.review-board.org/bugs/">{% trans "Bugs" %}</a></li>
-     <li>- <a href="http://www.review-board.org/bugs/new/">{% trans "Report bug" %}</a></li>
-=======
-     <li>- <a href="http://www.reviewboard.org/docs/manual/1.0/">{% trans "Documentation" %}</a></li>
+     <li>- <a href="http://www.reviewboard.org/docs/manual/dev/">{% trans "Documentation" %}</a></li>
      <li>- <a href="http://www.reviewboard.org/bugs/">{% trans "Bugs" %}</a></li>
      <li>- <a href="http://www.reviewboard.org/bugs/new/">{% trans "Report bug" %}</a></li>
->>>>>>> 95104523
     </ul>
     <br />
     <div id="rbinfo">
