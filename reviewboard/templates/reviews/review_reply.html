--- conflicted
+++ resolved
@@ -6,11 +6,7 @@
      <dt>
       <label for="{% if draft %}your{% endif %}comment_{{context_id}}-{{id}}">
       <a href="{% url user reply_user %}" class="user">{{reply_user|user_displayname}}</a>
-<<<<<<< HEAD
-      <span class="timestamp">{% localtime on %}{% blocktrans with timestamp|timesince as timestamp_since and timestamp|date:"F jS, Y, P" as timestamp_date %}{{ timestamp_since }} ago ({{ timestamp_date }}){% endblocktrans %}{% endlocaltime %}</span>
-=======
-      <span class="timestamp"><time class="timesince" datetime="{{timestamp|date:'c'}}">{{timestamp}}</time> ({{timestamp}})</span>
->>>>>>> cba6da30
+      <span class="timestamp">{% localtime on %}{% blocktrans with timestamp as timestamp and timestamp|date:"c" as timestamp_raw %}<time class="timesince" datetime="{{timestamp_raw}}">{{timestamp}}</time> ({{timestamp}}){% endblocktrans %}{% endlocaltime %}</span>
       </label>
      </dt>
      <dd><pre id="{% if draft %}your{% endif %}comment_{{context_id}}-{{id}}" class="reviewtext">{{text|escape}}</pre></dd>
