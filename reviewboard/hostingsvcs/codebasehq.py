from __future__ import unicode_literals

import logging
from xml.dom.minidom import parseString

from django import forms
from django.utils import six
from django.utils.six.moves.urllib.error import HTTPError, URLError
from django.utils.translation import ugettext_lazy as _, ugettext

from reviewboard.hostingsvcs.errors import (AuthorizationError,
                                            HostingServiceAPIError,
                                            RepositoryError)
from reviewboard.hostingsvcs.forms import (HostingServiceAuthForm,
                                           HostingServiceForm)
from reviewboard.hostingsvcs.service import (HostingService,
                                             HostingServiceClient)
from reviewboard.scmtools.crypto_utils import (decrypt_password,
                                               encrypt_password)
from reviewboard.scmtools.errors import FileNotFoundError


class CodebaseHQAuthForm(HostingServiceAuthForm):
    api_key = forms.CharField(
        label=_('API key'),
        max_length=128,
        required=True,
        widget=forms.TextInput(attrs={'size': '60'}),
        help_text=_('The API key provided to your Codebase account. This is '
                    'available in My Profile under API Credentials.'))

    domain = forms.CharField(
        label=_('Codebase domain'),
        max_length=128,
        required=True,
        widget=forms.TextInput(attrs={'size': '60'}),
        help_text=_('The subdomain used to access your Codebase account. '
                    'This is the "<tt>subdomain</tt>" of '
                    '<tt>subdomain</tt>.codebasehq.com.'))

    def get_credentials(self):
        credentials = super(CodebaseHQAuthForm, self).get_credentials()
        credentials.update({
            'domain': self.cleaned_data['domain'],
            'api_key': self.cleaned_data['api_key'],
        })

        return credentials

    class Meta(object):
        help_texts = {
            'hosting_account_username': _(
                'The username you use to log into Codebase. This should '
                '<em>not</em> include the domain name.'
            ),
            'hosting_account_password': _(
                'The password you use to log into Codebase. This is separate '
                'from the API key below.'
            ),
        }


class CodebaseHQForm(HostingServiceForm):
    codebasehq_project_name = forms.CharField(
        label=_('Project name'),
        max_length=64,
        required=True,
        widget=forms.TextInput(attrs={'size': '60'}))

    codebasehq_repo_name = forms.CharField(
        label=_('Repository short name'),
        max_length=128,
        required=True,
        widget=forms.TextInput(attrs={'size': '60'}),
        help_text=_('The short name of your repository. This can be found by '
                    'clicking the Settings button on the right-hand '
                    'side of the repository browser.'))


class CodebaseHQClient(HostingServiceClient):
    """Client for talking to the Codebase API.

    This implements the API methods that the hosting service needs, converting
    requests into API calls and those back into structured results.
    """

    #: Mimetype used for API requests and responses.
    API_MIMETYPE = 'application/xml'

    def __init__(self, hosting_service):
        """Initialize the client.

        Args:
            hosting_service (CodebaseHQ):
                The hosting service that owns this client.
        """
        self.hosting_service = hosting_service

    def api_get_file(self, repository, project_name, repo_name, path,
                     revision):
        """Return the content of a file in a repository.

        Args:
            repository (reviewboard.scmtools.models.Repository):
                The repository entry in Review Board.

            project_name (unicode):
                The name of the Codebase project.

            repo_name (unicode):
                The name of the repository.

            path (unicode):
                The path to the file in the repository.

            revision (unicode):
                The revision of the file or commit.

        Returns:
            bytes:
            The contents of the file.
        """
        url = '%s/%s/blob/' % (project_name, repo_name)

        if repository.tool.name == 'Git':
            url += revision
        else:
            if path.startswith('/'):
                path = path[1:]

            url += '%s/%s' % (revision, path)

        result = self.api_get(self.build_api_url(url), raw_content=True)

        # XXX As of May 2, 2016, Codebase's file fetching API has a bug where
        #     the final trailing newline is missing from file contents. A
        #     report has been filed, but until this is fixed, we need to work
        #     around this by adding back a newline.
        #
        #     In order to do this without outright breaking files, we'll try to
        #     determine the appropriate newline type. This is fragile, but
        #     hopefully temporary.
        if b'\r\n' in result:
            result += b'\r\n'
        else:
            result += b'\n'

        return result

    def api_get_roles(self):
        """Return information on all configured roles.

        Returns:
            dict:
            Information on all the configured roles.
        """
        return self.api_get(self.build_api_url('roles'))

    def api_get_repository(self, project_name, repo_name):
        """Return information on a repository.

        Args:
            project_name (unicode):
                The name of the Codebase project.

            repo_name (unicode):
                The name of the repository.

        Returns:
            dict:
            Information on the repository.

            See https://support.codebasehq.com/kb/repositories for the
            data returned.
        """
        return self.api_get(
            self.build_api_url('%s/%s' % (project_name, repo_name)))

    def build_api_url(self, url):
        """Return the URL for an API call.

        Args:
            url (unicode):
                The relative URL for the API call.

        Returns:
            unicode:
            The absolute URL for the API call.
        """
        return 'https://api3.codebasehq.com/%s' % url

    def api_get(self, url, raw_content=False):
        """Perform an HTTP GET request to the API.

        Args:
            url (unicode):
                The full URL to the API resource.

            raw_content (bool, optional):
                If set to ``True``, the raw content of the result will be
                returned, instead of a parsed XML result.

        Returns:
            object:
            The parsed content of the result, as a dictionary, or the raw
            bytes content if ``raw_content`` is ``True``.
        """
        hosting_service = self.hosting_service

        try:
            account_data = hosting_service.account.data
            api_username = '%s/%s' % (account_data['domain'],
                                      hosting_service.account.username)
            api_key = decrypt_password(account_data['api_key'])

            data, headers = self.http_get(
                url,
                username=api_username,
                password=api_key,
                headers={
                    'Accept': self.API_MIMETYPE,
                })

            if raw_content:
                return data
            else:
                return self.parse_xml(data)
        except HTTPError as e:
            data = e.read()
            msg = six.text_type(e)

            rsp = self.parse_xml(data)

            if rsp and 'errors' in rsp:
                errors = rsp['errors']

                if 'error' in errors:
                    msg = errors['error']

            if e.code == 401:
                raise AuthorizationError(msg)
            else:
                raise HostingServiceAPIError(msg, http_code=e.code, rsp=rsp)
        except URLError as e:
            raise HostingServiceAPIError(e.reason)

    def get_xml_text(self, nodes):
        """Return the text contents of a set of XML nodes.

        Args:
            nodes (list of xml.dom.minidom.Element):
                The list of nodes.

        Returns:
            unicode:
            The text content of the nodes.
        """
        return ''.join(
            node.data
            for node in nodes
            if node.nodeType == node.TEXT_NODE
        )

    def parse_xml(self, s):
        """Return the parsed content for an XML document.

        Args:
            s (unicode):
                The XML document as a string.

        Returns:
            dict:
            The parsed content of the XML document, with each key
            being a dictionary of other parsed content.

            If the document cannot be parsed, this will return ``None``.
        """
        try:
            doc = parseString(s)
        except:
            return None

        root = doc.documentElement

        return {
            root.tagName: self._parse_xml_node(root),
        }

    def _parse_xml_node(self, node):
        """Return the parsed content for a node in an XML document.

        This parses the content of a Codebase XML document, turning it into
        arrays, strings, and dictionaries of data.

        Args:
            node (xml.dom.minidom.Element):
                The node being parsed.

        Returns:
            object:
            The parsed content of the node, based on the type of node being
            processed.
        """
        node_type = node.getAttribute('type')
        is_nil = node.getAttribute('nil')

        if node_type == 'array':
            result = [
                self._parse_xml_node(child)
                for child in node.childNodes
                if child.nodeType == child.ELEMENT_NODE
            ]
        elif is_nil == 'true':
            result = None
        else:
            child_nodes = [
                child
                for child in node.childNodes
                if child.nodeType == child.ELEMENT_NODE
            ]

            if child_nodes:
                result = dict([
                    (child.tagName, self._parse_xml_node(child))
                    for child in child_nodes
                ])
            else:
                result = self.get_xml_text(node.childNodes)

        return result


class CodebaseHQ(HostingService):
    """Repository hosting support for Codebase.

    Codebase is a repository hosting service that supports Subversion, Git,
    and Mercurial. It's available at https://codebasehq.com.

    This integration provides repository validation and file fetching. Due to
    API limitations, it does not support post-commit review at this time.
    """

    name = 'Codebase HQ'
    form = CodebaseHQForm
    auth_form = CodebaseHQAuthForm

    needs_authorization = True
    supports_repositories = True

    supported_scmtools = ['Git', 'Subversion', 'Mercurial']

    repository_fields = {
        'Git': {
            'path': 'git@codebasehq.com:%(domain)s/'
                    '%(codebasehq_project_name)s/'
                    '%(codebasehq_repo_name)s.git',
        },
        'Subversion': {
            'path': 'https://%(domain)s.codebasehq.com/'
                    '%(codebasehq_project_name)s/'
                    '%(codebasehq_repo_name)s.svn',
        },
        'Mercurial': {
            'path': 'https://%(domain)s.codebasehq.com/'
                    'projects/%(codebasehq_project_name)s/repositories/'
                    '%(codebasehq_repo_name)s/',
        },
    }

    #: A mapping of Codebase SCM types to SCMTool names.
    REPO_SCM_TOOL_MAP = {
        'git': 'Git',
        'svn': 'Subversion',
        'hg': 'Mercurial',
    }

    def __init__(self, *args, **kwargs):
        """Initialize the hosting service.

        Args:
            *args (tuple):
                Positional arguments for the parent constructor.

            **kwargs (dict):
                Keyword arguments for the parent constructor.
        """
        super(CodebaseHQ, self).__init__(*args, **kwargs)

        self.client = CodebaseHQClient(self)

    def authorize(self, username, password, credentials, *args, **kwargs):
        """Authorize an account for Codebase.

        Codebase usees HTTP Basic Auth with an API username (consisting of the
        Codebase team's domain and the account username) and an API key (for
        the password) for API calls, and a standard username/password for
        Subversion repository access. We need to store all of this.

        Args:
            username (unicode):
                The username to authorize.

            password (unicode):
                The API token used as a password.

            credentials (dict):
                Additional credentials from the authentication form.

            *args (tuple):
                Extra unused positional arguments.

            **kwargs (dict):
                Extra unused keyword arguments.

        Raises:
            reviewboard.hostingsvcs.errors.AuthorizationError:
                The credentials provided were not valid.
        """
        self.account.data.update({
            'domain': credentials['domain'],
            'api_key': encrypt_password(credentials['api_key']),
            'password': encrypt_password(password),
        })

        # Test the account to make sure the credentials are fine. Note that
        # we can only really sanity-check the API token, domain, and username
        # from here. There's no way good way to check the actual password,
        # which we only use for Subversion repositories.
        #
<<<<<<< HEAD
        # NOTE: Subversion doesn't work because it requires a
        #       standard username and password, not an API Username/token.
        #       We don't have a way of requesting that data just for this
        #       type.
        #
        # 'Subversion': {
        #    'path': 'https://%(username)s@%(codebasehq_group_name)s/'
        #            '%(codebasehq_project_name)s/'
        #            '%(codebasehq_repo_name)s.svn',
        # },

        # NOTE: Mercurial doesn't work because they don't use HTTP Basic
        #       Auth for the authentication. A valid browser session cookie
        #       is needed instead.
        #
        # 'Mercurial': {
        #    'username': '%(codebasehq_api_username)s',
        #    'password': '%(codebasehq_api_key)s',
        #    'path': 'https://%(codebasehq_group_name)s.codebasehq.com/'
        #            'projects/%(codebasehq_project_name)s/repositories/'
        #            '%(codebasehq_repo_name)s/'
        # },

        # TODO: Support Bazaar
    }
=======
        # This will raise a suitable error message if authorization fails.
        try:
            self.client.api_get_roles()
        except AuthorizationError:
            raise AuthorizationError(
                ugettext('One or more of the credentials provided were not '
                         'accepted by Codebase.'))

        self.account.save()

    def is_authorized(self):
        """Return if the account has been authorized.

        This checks if all the modern authentication details are stored along
        with the account.

        Returns:
            bool:
            ``True`` if all required credentials are set for the account.
        """
        return (self.account.data.get('api_key') is not None and
                self.account.data.get('password') is not None and
                self.account.data.get('domain') is not None)

    def get_password(self):
        """Return the password for this account.

        This is used primarily for Subversion repositories, so that direct
        access can be performed in order to fetch properties and other
        information.

        This does not return the API key.

        Returns:
            unicode:
            The account password for repository access.
        """
        return decrypt_password(self.account.data['password'])

    def check_repository(self, codebasehq_project_name=None,
                         codebasehq_repo_name=None, tool_name=None,
                         *args, **kwargs):
        """Check the validity of a repository.

        This will perform an API request against Codebase to get information on
        the repository. This will throw an exception if the repository was not
        found, and return cleanly if it was found.

        Args:
            codebase_project_name (unicode):
                The name of the project on Codebase.

            codebasehq_repo_name (unicode):
                The name of the repository on Codebase.

            tool_name (unicode):
                The name of the SCMTool for the repository.

            *args (tuple):
                Extra unused positional arguments passed to this function.

            **kwargs (dict):
                Extra unused keyword arguments passed to this function.

        Raises:
            reviewboard.hostingsvcs.errors.RepositoryError:
                The repository was not found.
        """
        # The form should enforce these values.
        assert codebasehq_project_name
        assert codebasehq_repo_name
        assert tool_name

        try:
            info = self.client.api_get_repository(codebasehq_project_name,
                                                  codebasehq_repo_name)
        except HostingServiceAPIError as e:
            logging.error('Error finding Codebase repository "%s" for '
                          'project "%s": %s',
                          codebasehq_repo_name, codebasehq_project_name,
                          e)

            raise RepositoryError(
                ugettext('A repository with this name and project was '
                         'not found.'))

        try:
            scm_type = info['repository']['scm']
        except KeyError:
            logging.error('Missing "scm" field for Codebase HQ repository '
                          'payload: %r',
                          info)

            raise RepositoryError(
                ugettext('Unable to determine the type of repository '
                         'from the Codebase API. Please report this.'))

        try:
            expected_tool_name = self.REPO_SCM_TOOL_MAP[scm_type]
        except KeyError:
            logging.error('Unexpected "scm" value "%s" for Codebase HQ '
                          'repository, using payload: %r',
                          scm_type, info)

            raise RepositoryError(
                ugettext('Unable to determine the type of repository '
                         'from the Codebase API. Please report this.'))

        if expected_tool_name != tool_name:
            raise RepositoryError(
                ugettext("The repository type doesn't match what you "
                         "selected. Did you mean %s?")
                % expected_tool_name)

    def get_file(self, repository, path, revision, *args, **kwargs):
        """Returns the content of a file in a repository.

        This will perform an API request to fetch the contents of a file.

        Args:
            repository (reviewboard.scmtools.models.Repository):
                The repository containing the file.

            path (unicode):
                The path to the file in the repository.

            revision (unicode):
                The revision of the file in the repository.

            *args (tuple):
                Extra unused positional arguments passed to this function.

            **kwargs (dict):
                Extra unused keyword arguments passed to this function.

        Returns:
            byets:
            The content of the file in the repository.
        """
        try:
            return self.client.api_get_file(
                repository,
                repository.extra_data['codebasehq_project_name'],
                repository.extra_data['codebasehq_repo_name'],
                path, revision)
        except HostingServiceAPIError as e:
            if e.http_code == 404:
                raise FileNotFoundError(path, revision)
            else:
                logging.warning('Failed to fetch file from Codebase HQ '
                                'repository %s: %s',
                                repository, e)
                raise

    def get_file_exists(self, repository, path, revision, *args, **kwargs):
        """Returns whether a given file exists.

        This will perform an API request to fetch the contents of a file,
        returning ``True`` if the content could be fetched.

        Args:
            repository (reviewboard.scmtools.models.Repository):
                The repository containing the file.

            path (unicode):
                The path to the file in the repository.

            revision (unicode):
                The revision of the file in the repository.

            *args (tuple):
                Extra unused positional arguments passed to this function.

            **kwargs (dict):
                Extra unused keyword arguments passed to this function.

        Returns:
            bool:
            ``True`` if the file exists in the repository.
        """
        try:
            self.client.api_get_file(
                repository,
                repository.extra_data['codebasehq_project_name'],
                repository.extra_data['codebasehq_repo_name'],
                path, revision)

            return True
        except HostingServiceAPIError:
            return False
>>>>>>> 6a591fbf
<|MERGE_RESOLUTION|>--- conflicted
+++ resolved
@@ -427,33 +427,6 @@
         # from here. There's no way good way to check the actual password,
         # which we only use for Subversion repositories.
         #
-<<<<<<< HEAD
-        # NOTE: Subversion doesn't work because it requires a
-        #       standard username and password, not an API Username/token.
-        #       We don't have a way of requesting that data just for this
-        #       type.
-        #
-        # 'Subversion': {
-        #    'path': 'https://%(username)s@%(codebasehq_group_name)s/'
-        #            '%(codebasehq_project_name)s/'
-        #            '%(codebasehq_repo_name)s.svn',
-        # },
-
-        # NOTE: Mercurial doesn't work because they don't use HTTP Basic
-        #       Auth for the authentication. A valid browser session cookie
-        #       is needed instead.
-        #
-        # 'Mercurial': {
-        #    'username': '%(codebasehq_api_username)s',
-        #    'password': '%(codebasehq_api_key)s',
-        #    'path': 'https://%(codebasehq_group_name)s.codebasehq.com/'
-        #            'projects/%(codebasehq_project_name)s/repositories/'
-        #            '%(codebasehq_repo_name)s/'
-        # },
-
-        # TODO: Support Bazaar
-    }
-=======
         # This will raise a suitable error message if authorization fails.
         try:
             self.client.api_get_roles()
@@ -643,5 +616,4 @@
 
             return True
         except HostingServiceAPIError:
-            return False
->>>>>>> 6a591fbf
+            return False