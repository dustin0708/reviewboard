from __future__ import unicode_literals

import os
import re
import warnings
from contextlib import contextmanager
from datetime import timedelta

from django.conf import settings
from django.contrib.auth.models import User
from django.core.cache import cache
from django.core.files import File
from django.utils import six, timezone
from djblets.testing.testcases import (FixturesCompilerMixin,
                                       TestCase as DjbletsTestCase)
from oauthlib.common import generate_token
from oauth2_provider.models import AccessToken

from reviewboard import scmtools, initialize
from reviewboard.accounts.models import ReviewRequestVisit
from reviewboard.admin.siteconfig import load_site_config
from reviewboard.attachments.models import FileAttachment
from reviewboard.diffviewer.differ import DiffCompatVersion
from reviewboard.diffviewer.models import (DiffCommit, DiffSet, DiffSetHistory,
                                           FileDiff)
from reviewboard.notifications.models import WebHookTarget
from reviewboard.oauth.models import Application
from reviewboard.reviews.models import (Comment,
                                        FileAttachmentComment,
                                        GeneralComment,
                                        Group,
                                        Review,
                                        ReviewRequest,
                                        ReviewRequestDraft,
                                        Screenshot,
                                        ScreenshotComment,
                                        StatusUpdate)
from reviewboard.scmtools.models import Repository, Tool
from reviewboard.site.models import LocalSite
from reviewboard.webapi.models import WebAPIToken


class TestCase(FixturesCompilerMixin, DjbletsTestCase):
    """The base class for Review Board test cases.

    This class provides a number of convenient functions for creating
    common objects for testing, such as review requests and comments. They're
    populated with default data that can be overridden by the callers.

    This also overcomes an annoyance with default Django unit tests where
    the cache is not cleared across tests, leading to inconsistent results
    and useless testing.
    """
    local_site_name = 'local-site-1'
    local_site_id = 1

    ws_re = re.compile(r'\s+')

    DEFAULT_FILEDIFF_DATA = (
        b'--- README\trevision 123\n'
        b'+++ README\trevision 123\n'
        b'@@ -1 +1 @@\n'
        b'-Hello, world!\n'
        b'+Hello, everybody!\n'
    )

    DEFAULT_GIT_FILEDIFF_DATA = (
        b'diff --git a/README b/README\n'
        b'index 94bdd3e..197009f 100644\n'
        b'--- README\n'
        b'+++ README\n'
        b'@@ -2 +2 @@\n'
        b'-blah blah\n'
        b'+blah!\n'
    )

    def setUp(self):
        super(TestCase, self).setUp()

        initialize()

        self._local_sites = {}

        # Clear the cache so that previous tests don't impact this one.
        cache.clear()

    def shortDescription(self):
        """Returns the description of the current test.

        This changes the default behavior to replace all newlines with spaces,
        allowing a test description to span lines. It should still be kept
        short, though.
        """
        doc = self._testMethodDoc

        if doc is not None:
            doc = doc.split('\n\n', 1)[0]
            doc = self.ws_re.sub(' ', doc).strip()

        return doc

    def get_local_site_or_none(self, name):
        """Returns a LocalSite matching the name, if provided, or None."""
        if name:
            return self.get_local_site(name=name)
        else:
            return None

    def get_local_site(self, name):
        if name not in self._local_sites:
            self._local_sites[name] = LocalSite.objects.get(name=name)

        return self._local_sites[name]

    def create_webapi_token(self, user, note='Sample note',
                            policy={'access': 'rw'},
                            with_local_site=False,
                            **kwargs):
        """Creates a WebAPIToken for testing."""
        if with_local_site:
            local_site = self.get_local_site(name=self.local_site_name)
        else:
            local_site = None

        return WebAPIToken.objects.generate_token(user=user,
                                                  note=note,
                                                  policy=policy,
                                                  local_site=local_site)

    @contextmanager
    def assert_warns(self, cls=DeprecationWarning, message=None):
        """A context manager for asserting code generates a warning.

        This method only supports code which generates a single warning.
        Tests which make use of code generating multiple warnings will
        need to manually catch their warnings.
        """
        with warnings.catch_warnings(record=True) as w:
            # Some warnings such as DeprecationWarning are filtered by
            # default, stop filtering them.
            warnings.simplefilter("always")
            self.assertEqual(len(w), 0)

            yield

            self.assertEqual(len(w), 1)
            self.assertTrue(issubclass(w[-1].category, cls))

            if message is not None:
                self.assertEqual(message, six.text_type(w[-1].message))

    def create_diff_file_attachment(self, filediff, from_modified=True,
                                    review_request=None,
                                    orig_filename='filename.png',
                                    caption='My Caption',
                                    mimetype='image/png',
                                    **kwargs):
        """Creates a diff-based FileAttachment for testing.

        The FileAttachment is tied to the given FileDiff. It's populated
        with default data that can be overridden by the caller.
        """
        file_attachment = FileAttachment.objects.create_from_filediff(
            filediff=filediff,
            from_modified=from_modified,
            caption=caption,
            orig_filename=orig_filename,
            mimetype=mimetype,
            **kwargs)

        filename = os.path.join(settings.STATIC_ROOT, 'rb', 'images',
                                'logo.png')

        with open(filename, 'r') as f:
            file_attachment.file.save(filename, File(f), save=True)

        if review_request:
            review_request.file_attachments.add(file_attachment)

        return file_attachment

    def create_diffcommit(self,
                          repository=None,
                          diffset=None,
                          commit_id='r1',
                          parent_id='r0',
                          diff_contents=DEFAULT_GIT_FILEDIFF_DATA,
                          parent_diff_contents=None,
                          author_name='Author',
                          author_email='author@example.com',
                          author_date=None,
                          commit_message='Commit message',
                          committer_name='Committer',
                          committer_email='committer@example.com',
                          committer_date=None,
                          **kwargs):
        """Create a DiffCommit for testing.

        This also creates a
        :py:class:`reviewboard.diffviewer.models.filediff.FileDiff` attached to
        the commit.

        Args:
            repository (reviewboard.scmtools.models.Repository, optional):
                The repository the commit is associated with.

            diffset (reviewboard.diffviewer.models.diffset.DiffSet, optional):
                The parent diffset.

            commit_id (unicode, optional):
                The commit ID.

            parent_id (unicode, optional):
                The commit ID of the parent commit.

            diff_contents (bytes, optional):
                The contents of the diff.

            parent_diff_contents (bytes, optional):
                The contents of the parent diff, if any.

            author_name (unicode, optional):
                The name of the commit's author.

            author_email (unicode, optional):
                The e-mail address of the commit's author.

            author_date (datetime.datetime, optional):
                The date the commit was authored.

            commit_message (unicode, optional):
                The commit message.

            committer_name (unicode, optional):
                The name of the committer, if any.

            committer_email (unicode, optional):
                The e-mail address of the committer, if any.

            committer_date (datetime.datetime, optional):
                The date the commit was committed, if any.

            **kwargs (dict):
                Keyword arguments to be passed to the
                :py:class:`~reviewboard.diffviewer.models.diffcommit.
                DiffCommit` initializer.

        Returns:
            reviewboard.diffviewer.models.diffcommit.DiffCommit:
            The resulting DiffCommit.
        """
        assert isinstance(diff_contents, bytes)

        if diffset is None:
            diffset = self.create_diffset(repository=repository)
        else:
            repository = diffset.repository

        if author_date is None:
            author_date = timezone.now()

        if not committer_date and committer_name and committer_email:
            committer_date = author_date

        if ((not committer_name and committer_email) or
            (committer_name and not committer_email)):
            raise ValueError(
                'Either both or neither of committer_name and committer_email '
                'must be provided.')

        if parent_diff_contents:
            assert isinstance(parent_diff_contents, bytes)
            parent_diff_file_name = 'parent_diff'
        else:
            parent_diff_file_name = None

        return DiffCommit.objects.create_from_data(
            repository=repository,
            diff_file_name='diff',
            diff_file_contents=diff_contents,
            parent_diff_file_name=parent_diff_file_name,
            parent_diff_file_contents=parent_diff_contents,
            diffset=diffset,
            commit_id=commit_id,
            parent_id=parent_id,
            author_name=author_name,
            author_email=author_email,
            author_date=author_date,
            commit_message=commit_message,
            request=None,
            committer_name=committer_name,
            committer_email=committer_email,
            committer_date=committer_date,
            check_existence=False,
            **kwargs)

    def create_diffset(self, review_request=None, revision=1, repository=None,
                       draft=False, name='diffset'):
        """Creates a DiffSet for testing.

        The DiffSet defaults to revision 1. This can be overriden by the
        caller.

        DiffSets generally are tied to a ReviewRequest, but it's optional.
        """
        if review_request:
            repository = review_request.repository

        diffset = DiffSet.objects.create(
            name=name,
            revision=revision,
            repository=repository,
            diffcompat=DiffCompatVersion.DEFAULT)

        if review_request:
            if draft:
                review_request_draft = \
                    ReviewRequestDraft.create(review_request)
                review_request_draft.diffset = diffset
                review_request_draft.save()
            else:
                review_request.diffset_history.diffsets.add(diffset)

        return diffset

    def create_diff_comment(self, review, filediff, interfilediff=None,
                            text='My comment', issue_opened=False,
                            issue_status=None, first_line=1, num_lines=5,
                            extra_fields=None, reply_to=None, **kwargs):
        """Create a Comment for testing.

        The comment is tied to the given Review and FileDiff (and, optionally,
        an interfilediff). It's populated with default data that can be
        overridden by the caller.

        Args:
            review (reviewboard.reviews.models.review.Review):
                The review associated with the comment.

            filediff (reviewboard.diffviewer.models.filediff.FileDiff):
                The FileDiff associated with the comment.

            interfilediff (reviewboard.diffviewer.models.filediff.FileDiff,
                           optional):
                The FileDiff used for the end of an interdiff range associated
                with the comment.

            text (unicode):
                The text for the comment.

            issue_opened (bool, optional):
                Whether an issue is to be opened for the comment.

            issue_status (unicode, optional):
                The issue status to set, if an issue is opened. Defaults to
                being an open issue.

            first_line (int, optional):
                The first line (0-based) of the comment range.

            num_lines (int, optional):
                The number of lines in the comment.

            extra_fields (dict, optional):
                Extra data to set on the comment.

            reply_to (reviewboard.reviews.models.diff_comment.Comment,
                      optional):
                The comment this comment replies to.

            **kwargs (dict):
                Additional model attributes to set on the comment.

        Returns:
            reviewboard.reviews.models.diff_comment.Comment:
            The resulting comment.
        """
        if issue_opened and not issue_status:
            issue_status = Comment.OPEN

        comment = Comment(
            filediff=filediff,
            interfilediff=interfilediff,
            first_line=first_line,
            num_lines=num_lines,
            text=text,
            issue_opened=issue_opened,
            issue_status=issue_status,
            reply_to=reply_to,
            **kwargs)

        if extra_fields:
            comment.extra_data = extra_fields

        comment.save()
        review.comments.add(comment)

        return comment

    def create_file_attachment(self, review_request,
                               orig_filename='filename.png',
                               caption='My Caption',
                               draft=False,
                               active=True,
                               **kwargs):
        """Create a FileAttachment for testing.

        The attachment is tied to the given
        :py:class:`~reviewboard.reviews.models.review_request.ReviewRequest`.
        It's populated with default data that can be overridden by the caller.

        Args:
            review_request (reviewboard.reviews.models.review_request.
                            ReviewRequest):
                The review request that ultimately owns the file attachment.

            orig_filename (unicode, optional):
                The filename to use for the file attachment.

            caption (unicode, optional):
                The caption to use for the file attachment.

            draft (bool or
                   reviewboard.reviews.models.review_request_draft.
                   ReviewRequestDraft):
                A draft to associate the attachment with. This can also be
                a boolean, for legacy reasons, which will attempt to look up
                or create a draft for the review request.

            active (bool):
                Whether this attachment is considered active (not deleted).

            **kwargs (dict):
                Additional fields to set on the attachment.

        Returns:
            reviewboard.attachments.models.FileAttachment:
            The resulting file attachment.
        """
        file_attachment = self._create_base_file_attachment(
            caption=caption,
            orig_filename=orig_filename,
            **kwargs)

        if draft:
            if isinstance(draft, ReviewRequestDraft):
                review_request_draft = draft
            else:
                review_request_draft = \
                    ReviewRequestDraft.create(review_request)

            if active:
                attachments = review_request_draft.file_attachments
            else:
                attachments = review_request_draft.inactive_file_attachments
        else:
            if active:
                attachments = review_request.file_attachments
            else:
                attachments = review_request.inactive_file_attachments

        attachments.add(file_attachment)

        return file_attachment

    def create_user_file_attachment(self, user,
                                    caption='My Caption',
                                    with_local_site=False,
                                    local_site_name=None,
                                    local_site=None,
                                    has_file=False,
                                    orig_filename='filename.png',
                                    **kwargs):
        """Create a user FileAttachment for testing.

        The :py:class:`reviewboard.attachments.models.FileAttachment` is tied
        to the given :py:class:`django.contrib.auth.models.User`. It's
        populated with default data that can be overridden by the caller.
        Notably, by default the FileAttachment will be created without a file
        or a local_site.

        Args:
            user (django.contrib.auth.models.User):
                The user who owns the file attachment.

            caption (unicode, optional):
                The caption for the file attachment.

            with_local_site (bool, optional):
                ``True`` if the file attachment should be associated with a
                local site. If this is set, one of ``local_site_name`` or
                ``local_site`` should be provided as well.

            local_site_name (unicode, optional):
                The name of the local site to associate this attachment with.

            local_site (reviewboard.site.models.LocalSite, optional):
                The local site to associate this attachment with.

            has_file (bool, optional):
                ``True`` if an actual file object should be included in the
                model.

            orig_filename (unicode, optional):
                The original name of the file to set in the model.

            kwargs (dict):
                Additional keyword arguments to pass into the FileAttachment
                constructor.

        Returns:
            reviewboard.attachments.models.FileAttachment:
            The new file attachment instance.
        """
        return self._create_base_file_attachment(
            caption=caption,
            user=user,
            has_file=has_file,
            orig_filename=orig_filename,
            with_local_site=with_local_site,
            local_site_name=local_site_name,
            local_site=local_site,
            **kwargs)

    def create_file_attachment_comment(self, review, file_attachment,
                                       diff_against_file_attachment=None,
                                       text='My comment', issue_opened=False,
                                       issue_status=None, extra_fields=None,
                                       reply_to=None, **kwargs):
        """Create a FileAttachmentComment for testing.

        The comment is tied to the given Review and FileAttachment. It's
        populated with default data that can be overridden by the caller.

        Args:
            review (reviewboard.reviews.models.review.Review):
                The review associated with the comment.

            file_attachment (reviewboard.attachments.models.FileAttachment):
                The file attachment associated with the comment.

            diff_against_file_attachment (reviewboard.attachments.models.
                                          FileAttachment, optional):
                The file attachment being diff against, for comments on
                attachment diffs.

            text (unicode):
                The text for the comment.

            issue_opened (bool, optional):
                Whether an issue is to be opened for the comment.

            issue_status (unicode, optional):
                The issue status to set, if an issue is opened. Defaults to
                being an open issue.

            extra_fields (dict, optional):
                Extra data to set on the comment.

            reply_to (reviewboard.reviews.models.file_attachment_comment.
                      FileAttachmentComment, optional):
                The comment this comment replies to.

            **kwargs (dict):
                Additional model attributes to set on the comment.

        Returns:
            reviewboard.reviews.models.file_attachment_comment.FileAttachmentComment:
            The resulting comment.
        """
        if issue_opened and not issue_status:
            issue_status = FileAttachmentComment.OPEN

        comment = FileAttachmentComment(
            file_attachment=file_attachment,
            diff_against_file_attachment=diff_against_file_attachment,
            text=text,
            issue_opened=issue_opened,
            issue_status=issue_status,
            reply_to=reply_to,
            **kwargs)

        if extra_fields:
            comment.extra_data = extra_fields

        comment.save()
        review.file_attachment_comments.add(comment)

        return comment

    def create_filediff(self, diffset, source_file='/test-file',
                        dest_file='/test-file', source_revision='123',
                        dest_detail='124', status=FileDiff.MODIFIED,
                        diff=DEFAULT_FILEDIFF_DATA, commit=None, save=True):
        """Create a FileDiff for testing.

        The FileDiff is tied to the given DiffSet. It's populated with
        default data that can be overridden by the caller.

        Args:
            diffset (reviewboard.diffviewer.models.diffset.DiffSet):
                The parent diff set that will own this file.

            source_file (unicode, optional):
                The source filename.

            dest_file (unicode, optional):
                The destination filename, which will be the same as
                ``source_file`` unless the file was moved/renamed/copied.

            source_revision (unicode, optional):
                The source revision.

            dest_detail (unicode, optional):
                The destination revision or other detail as found in the
                parsed diff. This may be a timestamp or some other value.

            status (unicode, optional):
                The status of the file. This is the operation performed
                as indicated in the diff.

            diff (bytes, optional):
                The diff contents.

            commit (reviewboard.diffviewer.models.diffcommit.DiffCommit,
                    optional):
                The commit to attach the FileDiff to.

            save (bool, optional):
                Whether to automatically save the resulting object.

        Returns:
            reviewboard.diffviewer.models.filediff.FileDiff:
            The resulting FileDiff.
        """
        filediff = FileDiff(
            diffset=diffset,
            source_file=source_file,
            dest_file=dest_file,
            source_revision=source_revision,
            dest_detail=dest_detail,
            status=status,
            diff=diff,
            commit=commit)

        if save:
            filediff.save()

        return filediff

    def create_repository(self, with_local_site=False, name='Test Repo',
                          tool_name='Git', path=None, local_site=None,
                          extra_data=None, **kwargs):
        """Create a Repository for testing.

        The Repository may optionally be attached to a
        :py:class:`~reviewboard.site.models.LocalSite`. It's also populated
        with default data that can be overridden by the caller.

        Args:
            with_local_site (bool, optional):
                Whether to create the repository using a Local Site. This
                will choose one based on :py:attr:`local_site_name`.

                If ``local_site`` is provided, this argument is ignored.

            name (unicode, optional):
                The name of the repository.

            tool_name (unicode, optional):
                The name of the registered SCM Tool for the repository.

            path (unicode, optional):
                The path for the repository. If not provided, one will be
                computed.

            local_site (reviewboard.site.models.LocalSite, optional):
                The explicit Local Site to attach.

            extra_data (dict, optional):
                Explicit extra_data to attach to the repository.

            **kwargs (dict):
                Additional fields to set on the repository.

        Returns:
            reviewboard.scmtools.models.Repository:
            The new repository.
        """
        if not local_site:
            if with_local_site:
                local_site = self.get_local_site(name=self.local_site_name)
            else:
                local_site = None

        testdata_dir = os.path.join(os.path.dirname(scmtools.__file__),
                                    'testdata')

        if not path:
            if tool_name in ('Git', 'Test',
                             'TestToolSupportsPendingChangeSets'):
                path = os.path.join(testdata_dir, 'git_repo')
            elif tool_name == 'Subversion':
                path = 'file://' + os.path.join(testdata_dir, 'svn_repo')
            elif tool_name == 'Mercurial':
                path = os.path.join(testdata_dir, 'hg_repo.bundle')
            elif tool_name == 'CVS':
                path = os.path.join(testdata_dir, 'cvs_repo')
            elif tool_name == 'Perforce':
                path = 'localhost:1666'
            else:
                raise NotImplementedError

        repository = Repository(name=name,
                                local_site=local_site,
                                tool=Tool.objects.get(name=tool_name),
                                path=path,
                                **kwargs)

        if extra_data is not None:
            repository.extra_data = extra_data

        repository.save()

        return repository

    def create_review_request(self,
                              with_local_site=False,
                              create_repository=False,
                              publish=False,
                              id=None,
                              local_id=1001,
                              local_site=None,
                              repository=None,
                              time_added=None,
                              last_updated=None,
                              status=ReviewRequest.PENDING_REVIEW,
                              submitter='doc',
                              summary='Test Summary',
                              description='Test Description',
                              testing_done='Testing',
                              branch='my-branch',
                              depends_on=None,
                              target_people=None,
                              target_groups=None,
<<<<<<< HEAD
                              create_with_history=False,
                              **kwargs):
        """Create a ReviewRequest for testing.

        Args:
            with_local_site (bool, optional):
                Whether or not the review request should be associated with a
                LocalSite.

            local_site (reviewboard.site.models.LocalSite, optional):
                The LocalSite to associate the review request with.

                If not provided, the LocalSite with the name specified in
                :py:attr:`local_site_name` will be used.

            summary (unicode, optional):
                The contents of the Summary field.

            description (unicode, optional):
                The contents of the Description field.

            testing_done (unicode, optional):
                The contents of the Testing Done field.

            submitter (unicode or django.contrib.auth.models.User, optional):
                Either the username or the actual
                :py:class:`django.contrib.auth.models.User` instance of the
                submitter.

            branch (unicode, optional):
                The branch the review request was created against.

            local_id (int, optional):
                The per-LocalSite ID for the review request.

            bugs_closed (unicode, optional):
                A comma-separated list of the bugs closed.

            status (unicode, optional):
                The status of the review request.

                See :py:attr:`ReviewRequest.STATUSES <reviewboard.reviews.
                models.review_request.ReviewRequest.STATUSES>` for a list of
                valid values.

            public (bool, optional):
                Whether or not the review request is marked as public (i.e., if
                it has already been published once).

            publish (bool, optional):
                Whether or not to publish after creating the review request.

            commit_id (unicode, optional):
                An optional commit ID to associate with the review request.

            changenum (unicode, optional):
                An optional change number to associate with the review request.

            time_added (datetime.datetime, optional):
                When the review request was created.

            last_updated (datetime.datetime, optional):
                When the review request was last updated.

            repository (reviewboard.scmtools.models.Repository, optional):
                The repository to use for this review request.

                If provided, ``create_repository`` must be ``False``.

            id (int, optional):
                The desired primary key.

            create_repository (bool, optional):
                Whether or not to create a repository for this review request.

                If ``True``, ``repository`` must be ``None``.

            target_people (list, optional):
                The list of people to assign the review request to.

            target_groups (list, optional):
                The list of groups to assign the review request to.

            create_with_history (bool, optional):
                Whether or not the review request should support multiple
                commits.

            **kwargs (dict):
                Additional keyword arguments to pass to the review request
                initializer.

        Returns:
            reviewboard.reviews.models.review_request.ReviewRequest:
            The created review request.

        Raises:
            ValueError:
                An invalid value was provided during initialization.
=======
                              **kwargs):
        """Create a ReviewRequest for testing.

        The :py:class:`~reviewboard.reviews.models.review_request.
        ReviewRequest` may optionally be attached to a
        :py:class:`~reviewboard.site.models.LocalSite`. It's also
        populated with default data that can be overridden by the caller.

        Args:
            with_local_site (bool, optional):
                Whether to create this review request on a default
                :term:`local site`.

                This is ignored if ``local_site`` is provided.

            create_repository (bool, optional):
                Whether to create a new repository in the database for this
                review request.

                This can't be set if ``repository`` is provided.

            publish (bool, optional):
                Whether to publish the review request after creation.

            id (int, optional):
                An explicit database ID to set for the review request.

            local_id (int, optional):
                The ID specific to the :term:`local site`, if one is used.

            local_site (reviewboard.site.models.LocalSite, optional):
                An explicit :term:`local site` to create the review request
                on.

            repository (reviewboard.scmtools.models.Repository, optional):
                An explicit repository to set for the review request.

            time_added (datetime.datetime, optional):
                An explicit creation timestamp to set for the review request.

            last_updated (datetime.datetime, optional):
                An explicit last updated timestamp to set for the review
                request.

            status (unicode, optional):
                The status of the review request. This must be one of the
                values listed in :py:attr:`~reviewboard.reviews.models.
                review_request.ReviewRequest.STATUSES`.

            submitter (unicode or django.contrib.auth.models.User, optional):
                The submitter of the review request. This can be a username
                (which will be looked up) or an explicit user.

            summary (unicode, optional):
                The summary for the review request.

            description (unicode, optional):
                The description for the review request.

            testing_done (unicode, optional):
                The Testing Done text for the review request.

            branch (unicode, optional):
                The branch for the review request.

            depends_on (list of reviewboard.reviews.models.review_request.
                        ReviewRequest, optional):
                A list of review requests to set as dependencies.

            target_people (list of django.contrib.auth.models.User, optional):
                A list of users to set as target reviewers.

            target_groups (list of reviewboard.reviews.models.group.Group,
                           optional):
                A list of review groups to set as target reviewers.

            **kwargs (dict):
                Additional fields to set on the review request.

        Returns:
            reviewboard.reviews.models.review_request.ReviewRequest:
            The resulting review request.
>>>>>>> 1cf93e7e
        """
        if not local_site:
            if with_local_site:
                local_site = self.get_local_site(name=self.local_site_name)
            else:
                local_site = None

        if not local_site:
            local_id = None

        if create_repository:
            assert not repository

            repository = \
                self.create_repository(with_local_site=with_local_site)

        if not isinstance(submitter, User):
            submitter = User.objects.get(username=submitter)

        review_request = ReviewRequest(
            summary=summary,
            description=description,
            branch=branch,
            testing_done=testing_done,
            local_site=local_site,
            local_id=local_id,
            submitter=submitter,
            diffset_history=DiffSetHistory.objects.create(),
            repository=repository,
<<<<<<< HEAD
            public=public,
            commit_id=commit_id,
            changenum=changenum,
            bugs_closed=bugs_closed,
            status=status,
            **kwargs)

        review_request.created_with_history = create_with_history
=======
            status=status,
            **kwargs)
>>>>>>> 1cf93e7e

        # Set this separately to avoid issues with CounterField updates.
        review_request.id = id

        review_request.save()

        if depends_on:
            review_request.depends_on = depends_on

        if target_people:
            review_request.target_people = target_people

        if target_groups:
            review_request.target_groups = target_groups

        if publish:
            review_request.publish(review_request.submitter)

        if time_added and last_updated:
            ReviewRequest.objects.filter(pk=review_request.pk).update(
                time_added=time_added,
                last_updated=last_updated)
            review_request.time_added = time_added
            review_request.last_updated = last_updated
        elif time_added:
            ReviewRequest.objects.filter(pk=review_request.pk).update(
                time_added=time_added)
            review_request.time_added = time_added
        elif last_updated:
            ReviewRequest.objects.filter(pk=review_request.pk).update(
                last_updated=last_updated)
            review_request.last_updated = last_updated

        return review_request

    def create_visit(self, review_request, visibility, user='doc',
                     username=None, timestamp=None):
        """Create a ReviewRequestVisit for testing.

        The ReviewRequestVisit is tied to the given ReviewRequest and User.
        It's populated with default data that can be overridden by the caller.

        The provided user may either be a username or a User object.
        """
        if not isinstance(user, six.string_types):
            user = User.objects.get(username=user)

        return ReviewRequestVisit.objects.create(
            review_request=review_request,
            visibility=visibility,
            user=user)

    def create_review(self, review_request, user='dopey',
                      body_top='Test Body Top', body_bottom='Test Body Bottom',
                      ship_it=False, publish=False, timestamp=None, **kwargs):
        """Creates a Review for testing.

        The Review is tied to the given ReviewRequest. It's populated with
        default data that can be overridden by the caller.

        The provided user may either be a username or a User object.

        If publish is True, Review.publish() will be called.

        Args:
            review_request (reviewboard.reviews.models.review_request.
                            ReviewRequest):
                The review request the review is filed against.

            user (unicode or django.contrib.auth.models.User, optional):
                The username or User object owning the review.

            body_top (unicode, optional):
                The text for the ``body_top`` field.

            body_bottom (unicode, optional):
                The text for the ``body_bottom`` field.

            ship_it (bool, optional):
                The Ship It state for the review.

            publish (bool, optional):
                Whether to publish the review immediately after creation.

            timestamp (datetime.datetime, optional):
                The timestamp for the review.

            **kwargs (dict):
                Additional attributes to set in the review.

        Returns:
            reviewboard.reviews.models.review.Review:
            The resulting review.
        """
        if not isinstance(user, User):
            user = User.objects.get(username=user)

        review = Review.objects.create(
            review_request=review_request,
            user=user,
            body_top=body_top,
            body_bottom=body_bottom,
            ship_it=ship_it,
            **kwargs)

        if publish:
            review.publish()

        if timestamp:
            Review.objects.filter(pk=review.pk).update(timestamp=timestamp)
            review.timestamp = timestamp

        return review

    def create_review_group(self, name='test-group', with_local_site=False,
                            local_site=None, visible=True, invite_only=False,
                            is_default_group=False):
        """Creates a review group for testing.

        The group may optionally be attached to a LocalSite. It's also
        populated with default data that can be overridden by the caller.
        """
        if not local_site and with_local_site:
            local_site = self.get_local_site(name=self.local_site_name)

        return Group.objects.create(
            name=name,
            local_site=local_site,
            visible=visible,
            invite_only=invite_only,
            is_default_group=is_default_group)

    def create_reply(self, review, user='grumpy', body_top='Test Body Top',
                     timestamp=None, publish=False, **kwargs):
        """Create a review reply for testing.

        The reply is tied to the given Review. It's populated with default
        data that can be overridden by the caller.

        To reply to a ``body_top`` or ``body_bottom`` field, pass either
        ``body_top_reply_to=`` or ``body_bottom_reply_to=`` to this method.
        This will be passed to the review's constructor.

        Args:
            review (reviewboard.reviews.models.review.Review):
                The review being replied to.

            user (django.contrib.auth.models.User or unicode, optional):
                Either the user model or the username of the user who is
                replying to the review.

            body_top (unicode, optional):
                The body top text.

            timestamp (datetime.datetime, optional):
                The timestamp of the review.

            publish (bool, optional):
                Whether the review should be published. By default it's in
                draft form.

            **kwargs (dict):
                Additional arguments to pass to the
                :py:class:`~reviewboard.reviews.models.review.Review`
                constructor.

        Returns:
            reviewboard.reviews.models.review.Review:
            The resulting review.
        """
        if not isinstance(user, User):
            user = User.objects.get(username=user)

        reply = Review.objects.create(
            review_request=review.review_request,
            user=user,
            body_top=body_top,
            base_reply_to=review,
            **kwargs)

        if publish:
            reply.publish()

        if timestamp:
            Review.objects.filter(pk=reply.pk).update(timestamp=timestamp)
            reply.timestamp = timestamp

        return reply

    def create_screenshot(self, review_request, caption='My caption',
                          draft=False, active=True, **kwargs):
        """Create a Screenshot for testing.

        The screenshot is tied to the given
        :py:class:`~reviewboard.reviews.models.review_request.ReviewRequest`.
        It's populated with default data that can be overridden by the caller.

        Args:
            review_request (reviewboard.reviews.models.review_request.
                            ReviewRequest):
                The review request that ultimately owns the screenshot.

            caption (unicode, optional):
                The caption to use for the screenshot.

            draft (bool or
                   reviewboard.reviews.models.review_request_draft.
                   ReviewRequestDraft):
                A draft to associate the screenshot with. This can also be
                a boolean, for legacy reasons, which will attempt to look up
                or create a draft for the review request.

            active (bool):
                Whether this screenshot is considered active (not deleted).

            **kwargs (dict):
                Additional fields to set on the screenshot.

        Returns:
            reviewboard.reviews.models.screenshot.Screenshot:
            The resulting screenshot.
        """
        screenshot = Screenshot(caption=caption, **kwargs)
        filename = os.path.join(settings.STATIC_ROOT, 'rb', 'images',
                                'logo.png')

        with open(filename, 'r') as f:
            screenshot.image.save(filename, File(f), save=True)

        if draft:
            if isinstance(draft, ReviewRequestDraft):
                review_request_draft = draft
            else:
                review_request_draft = \
                    ReviewRequestDraft.create(review_request)

            if active:
                screenshots = review_request_draft.screenshots
            else:
                screenshots = review_request_draft.inactive_screenshots
        else:
            if active:
                screenshots = review_request.screenshots
            else:
                screenshots = review_request.inactive_screenshots

        screenshots.add(screenshot)

        return screenshot

    def create_screenshot_comment(self, review, screenshot, text='My comment',
                                  x=1, y=1, w=5, h=5, issue_opened=False,
                                  issue_status=None, extra_fields=None,
                                  reply_to=None, **kwargs):
        """Create a ScreenshotComment for testing.

        The comment is tied to the given Review and Screenshot. It's
        It's populated with default data that can be overridden by the caller.

        Args:
            review (reviewboard.reviews.models.review.Review):
                The review associated with the comment.

            screenshot (reviewboard.reviews.models.screenshot.Screenshot):
                The screenshot associated with the comment.

            text (unicode):
                The text for the comment.

            x (int, optional):
                The X location for the comment on the screenshot.

            y (int, optional):
                The Y location for the comment on the screenshot.

            w (int, optional):
                The width for the comment on the screenshot.

            h (int, optional):
                The height for the comment on the screenshot.

            issue_opened (bool, optional):
                Whether an issue is to be opened for the comment.

            issue_status (unicode, optional):
                The issue status to set, if an issue is opened. Defaults to
                being an open issue.

            extra_fields (dict, optional):
                Extra data to set on the comment.

            reply_to (reviewboard.reviews.models.general_comment.
                      GeneralComment, optional):
                The comment this comment replies to.

            **kwargs (dict):
                Additional model attributes to set on the comment.

        Returns:
            reviewboard.reviews.models.screenshot_comment.ScreenshotComment:
            The resulting comment.
        """
        if issue_opened and not issue_status:
            issue_status = ScreenshotComment.OPEN

        comment = ScreenshotComment(
            screenshot=screenshot,
            text=text,
            x=x,
            y=y,
            w=w,
            h=h,
            issue_opened=issue_opened,
            issue_status=issue_status,
            reply_to=reply_to,
            **kwargs)

        if extra_fields:
            comment.extra_data = extra_fields

        comment.save()
        review.screenshot_comments.add(comment)

        return comment

    def _create_base_file_attachment(self,
                                     caption='My Caption',
                                     orig_filename='filename.png',
                                     has_file=True,
                                     user=None,
                                     with_local_site=False,
                                     local_site_name=None,
                                     local_site=None,
                                     **kwargs):
        """Create a FileAttachment object with the given parameters.

        When creating a
        :py:class:`reviewboard.attachments.models.FileAttachment` that will be
        associated to a review request, a user and local_site should not be
        specified.

        Args:
            caption (unicode, optional):
                The caption for the file attachment.

            orig_filename (unicode, optional):
                The original name of the file to set in the model.

            has_file (bool, optional):
                ``True`` if an actual file object should be included in the
                model.

            user (django.contrib.auth.models.User, optonal):
                The user who owns the file attachment.

            with_local_site (bool, optional):
                ``True`` if the file attachment should be associated with a
                local site. If this is set, one of ``local_site_name`` or
                ``local_site`` should be provided as well.

            local_site_name (unicode, optional):
                The name of the local site to associate this attachment with.

            local_site (reviewboard.site.models.LocalSite, optional):
                The local site to associate this attachment with.

            kwargs (dict):
                Additional keyword arguments to pass into the FileAttachment
                constructor.

        Returns:
            reviewboard.attachments.models.FileAttachment:
            The new file attachment instance.
        """
        if with_local_site:
            local_site = self.get_local_site(name=local_site_name)

        file_attachment = FileAttachment(
            caption=caption,
            user=user,
            uuid='test-uuid',
            local_site=local_site,
            **kwargs)

        if has_file:
            filename = os.path.join(settings.STATIC_ROOT, 'rb', 'images',
                                    'logo.png')

            file_attachment.orig_filename = orig_filename
            file_attachment.mimetype = 'image/png'

            with open(filename, 'r') as f:
                file_attachment.file.save(filename, File(f), save=True)

        file_attachment.save()

        return file_attachment

    def create_general_comment(self, review, text='My comment',
                               issue_opened=False, issue_status=None,
                               extra_fields=None, reply_to=None, **kwargs):
        """Create a GeneralComment for testing.

        The comment is tied to the given Review. It is populated with
        default data that can be overridden by the caller.

        Args:
            review (reviewboard.reviews.models.review.Review):
                The review associated with the comment.

            text (unicode):
                The text for the comment.

            issue_opened (bool, optional):
                Whether an issue is to be opened for the comment.

            issue_status (unicode, optional):
                The issue status to set, if an issue is opened. Defaults to
                being an open issue.

            extra_fields (dict, optional):
                Extra data to set on the comment.

            reply_to (reviewboard.reviews.models.general_comment.
                      GeneralComment, optional):
                The comment this comment replies to.

            **kwargs (dict):
                Additional model attributes to set on the comment.

        Returns:
            reviewboard.reviews.models.general_comment.GeneralComment:
            The resulting comment.
        """
        if issue_opened and not issue_status:
            issue_status = GeneralComment.OPEN

        comment = GeneralComment(
            text=text,
            issue_opened=issue_opened,
            issue_status=issue_status,
            reply_to=reply_to,
            **kwargs)

        if extra_fields:
            comment.extra_data = extra_fields

        comment.save()
        review.general_comments.add(comment)

        return comment

    def create_status_update(self, review_request, user='dopey',
                             service_id='service', summary='Status Update',
                             state=StatusUpdate.PENDING,
                             review=None, change_description=None,
                             timestamp=None):
        """Create a status update for testing.

        It is populated with default data that can be overridden by the caller.

        Args:
            review_request (reviewboard.reviews.models.ReviewRequest):
                The review request to associate with the new status update.

            user (django.contrib.auth.models.User or unicode):
                Either the user model or the username of the user who should
                own the status update.

            service_id (unicode):
                The ID to fill in for the new model.

            summary (unicode):
                The summary to fill in for the new model.

            state (unicode):
                The state for the new model. This must be one of the valid
                choices for the state field.

            review (reviewboard.reviews.models.review.Review, optional):
                The review associated with this status update.

            change_description (reviewboard.changedescs.models.
                                ChangeDescription, optional):
                The change description for this status update.

            timestamp (datetime.datetime):
                The timestamp for the status update.

        Returns:
            reviewboard.reviews.models.StatusUpdate:
            The new status update.
        """
        if not isinstance(user, User):
            user = User.objects.get(username=user)

        status_update = StatusUpdate.objects.create(
            review_request=review_request,
            change_description=change_description,
            service_id=service_id,
            summary=summary,
            state=state,
            review=review,
            user=user)

        if timestamp:
            StatusUpdate.objects.filter(pk=status_update.pk).update(
                timestamp=timestamp)
            status_update.timestamp = timestamp

        return status_update

    def create_webhook(self, enabled=False, events=WebHookTarget.ALL_EVENTS,
                       url='http://example.com',
                       encoding=WebHookTarget.ENCODING_JSON,
                       use_custom_content=False, custom_content='',
                       secret='', apply_to=WebHookTarget.APPLY_TO_ALL,
                       repositories=None, with_local_site=False,
                       local_site=None, extra_fields=None):
        """Create a webhook for testing.

        It is populated with default data that can be overridden by the caller.

        Args:
            enabled (bool):
                Whether or not the webhook is enabled when it is created.

            events (unicode):
                A comma-separated list of events that the webhook will trigger
                on.

            url (unicode):
                The URL that requests will be made against.

            encoding (unicode):
                The encoding of the payload to send.

            use_custom_content (bool):
                Determines if custom content will be sent for the payload (if
                ``True``) or if it will be auto-generated (if ``False``).

            custom_content (unicode):
                The custom content to send when ``use_custom_content`` is
                ``True``.

            secret (unicode):
                An HMAC secret to sign the payload with.

            apply_to (unicode):
                The types of repositories the webhook will apply to.

            repositories (list):
                A list of repositories that the webhook will be limited to if
                ``apply_to`` is ``WebHookTarget.APPLY_TO_SELECTED_REPOS``.

            with_local_site (bool):
                Determines if this should be created with a local site.

            local_site (reviewboard.site.models.LocalSite):
                An optional local site. If ``with_local_site`` is ``True`` and
                this argument is ``None``, the local site will be looked up.

            extra_fields (dict):
                Extra data to be imported into the webhook.

        Returns:
            WebHookTarget: A webhook constructed with the given arguments.
        """
        if not local_site:
            if with_local_site:
                local_site = self.get_local_site(name=self.local_site_name)
            else:
                local_site = None

        webhook = WebHookTarget.objects.create(
            enabled=enabled,
            events=events.split(','),
            url=url,
            encoding=encoding,
            use_custom_content=use_custom_content,
            custom_content=custom_content,
            secret=secret,
            apply_to=apply_to,
            local_site=local_site)

        if repositories:
            webhook.repositories = repositories

        if extra_fields:
            webhook.extra_data = extra_fields
            webhook.save(update_fields=['extra_data'])

        return webhook

    def create_oauth_application(
        self, user, local_site=None, with_local_site=False,
        redirect_uris='http://example.com',
        authorization_grant_type=Application.GRANT_CLIENT_CREDENTIALS,
        client_type=Application.CLIENT_PUBLIC,
        **kwargs):
        """Create an OAuth application.

        Args:
            user (django.contrib.auth.models.User):
                The user whom is to own the application.

            local_site (reviewboard.site.models.LocalSite, optional):
                The LocalSite for the application to be associated with, if
                any.

            redirect_uris (unicode, optional):
                A whitespace-separated list of allowable redirect URIs.

            authorization_grant_type (unicode, optional):
                The grant type for the application.

            client_type (unicode, optional):
                The application client type.

            **kwargs (dict):
                Additional keyword arguments to pass to the
                :py:class:`~reviewboard.oauth.models.Application` initializer.

        Returns:
            reviewboard.oauth.models.Application:
            The created application.
        """
        if not local_site:
            if with_local_site:
                local_site = self.get_local_site(self.local_site_name)
            else:
                local_site = None

        return Application.objects.create(
            user=user,
            local_site=local_site,
            authorization_grant_type=authorization_grant_type,
            redirect_uris=redirect_uris,
            client_type=client_type,
            extra_data='{}',
            **kwargs)

    def create_oauth_token(self, application, user, scope='', expires=None,
                           **kwargs):
        """Create an OAuth2 access token for testing.

        Args:
            application (reviewboard.oauth.models.Application):
                The application the token should be associated with.

            user (django.contrib.auth.models.User):
                The user who should own the token.

            scope (unicode, optional):
                The scopes of the token. This argument defaults to the empty
                scope.

            expires (datetime.timedelta, optional):
                How far into the future the token expires. If not provided,
                this argument defaults to one hour.

        Returns:
            oauth2_provider.models.AccessToken:
            The created access token.
        """
        if expires is None:
            expires = timedelta(hours=1)

        return AccessToken.objects.create(
            application=application,
            token=generate_token(),
            expires=timezone.now() + expires,
            scope=scope,
            user=user,
        )

    @contextmanager
    def siteconfig_settings(self, settings, reload_settings=True):
        """Temporarily sets siteconfig settings for a test.

        Args:
            settings (dict):
                The new siteconfig settings to set.

            reload_settings (bool, optional):
                Whether to reload and recompute all settings, applying them
                to Django and other objects.

        Context:
            The current site configuration will contain the new settings for
            this test.
        """
        try:
            with super(TestCase, self).siteconfig_settings(settings):
                if reload_settings:
                    load_site_config()

                yield
        finally:
            if reload_settings:
                load_site_config()<|MERGE_RESOLUTION|>--- conflicted
+++ resolved
@@ -727,6 +727,7 @@
     def create_review_request(self,
                               with_local_site=False,
                               create_repository=False,
+                              create_with_history=False,
                               publish=False,
                               id=None,
                               local_id=1001,
@@ -743,106 +744,6 @@
                               depends_on=None,
                               target_people=None,
                               target_groups=None,
-<<<<<<< HEAD
-                              create_with_history=False,
-                              **kwargs):
-        """Create a ReviewRequest for testing.
-
-        Args:
-            with_local_site (bool, optional):
-                Whether or not the review request should be associated with a
-                LocalSite.
-
-            local_site (reviewboard.site.models.LocalSite, optional):
-                The LocalSite to associate the review request with.
-
-                If not provided, the LocalSite with the name specified in
-                :py:attr:`local_site_name` will be used.
-
-            summary (unicode, optional):
-                The contents of the Summary field.
-
-            description (unicode, optional):
-                The contents of the Description field.
-
-            testing_done (unicode, optional):
-                The contents of the Testing Done field.
-
-            submitter (unicode or django.contrib.auth.models.User, optional):
-                Either the username or the actual
-                :py:class:`django.contrib.auth.models.User` instance of the
-                submitter.
-
-            branch (unicode, optional):
-                The branch the review request was created against.
-
-            local_id (int, optional):
-                The per-LocalSite ID for the review request.
-
-            bugs_closed (unicode, optional):
-                A comma-separated list of the bugs closed.
-
-            status (unicode, optional):
-                The status of the review request.
-
-                See :py:attr:`ReviewRequest.STATUSES <reviewboard.reviews.
-                models.review_request.ReviewRequest.STATUSES>` for a list of
-                valid values.
-
-            public (bool, optional):
-                Whether or not the review request is marked as public (i.e., if
-                it has already been published once).
-
-            publish (bool, optional):
-                Whether or not to publish after creating the review request.
-
-            commit_id (unicode, optional):
-                An optional commit ID to associate with the review request.
-
-            changenum (unicode, optional):
-                An optional change number to associate with the review request.
-
-            time_added (datetime.datetime, optional):
-                When the review request was created.
-
-            last_updated (datetime.datetime, optional):
-                When the review request was last updated.
-
-            repository (reviewboard.scmtools.models.Repository, optional):
-                The repository to use for this review request.
-
-                If provided, ``create_repository`` must be ``False``.
-
-            id (int, optional):
-                The desired primary key.
-
-            create_repository (bool, optional):
-                Whether or not to create a repository for this review request.
-
-                If ``True``, ``repository`` must be ``None``.
-
-            target_people (list, optional):
-                The list of people to assign the review request to.
-
-            target_groups (list, optional):
-                The list of groups to assign the review request to.
-
-            create_with_history (bool, optional):
-                Whether or not the review request should support multiple
-                commits.
-
-            **kwargs (dict):
-                Additional keyword arguments to pass to the review request
-                initializer.
-
-        Returns:
-            reviewboard.reviews.models.review_request.ReviewRequest:
-            The created review request.
-
-        Raises:
-            ValueError:
-                An invalid value was provided during initialization.
-=======
                               **kwargs):
         """Create a ReviewRequest for testing.
 
@@ -864,6 +765,10 @@
 
                 This can't be set if ``repository`` is provided.
 
+            create_with_history (bool, optional):
+                Whether or not the review request should support multiple
+                commits.
+
             publish (bool, optional):
                 Whether to publish the review request after creation.
 
@@ -874,8 +779,10 @@
                 The ID specific to the :term:`local site`, if one is used.
 
             local_site (reviewboard.site.models.LocalSite, optional):
-                An explicit :term:`local site` to create the review request
-                on.
+                The LocalSite to associate the review request with.
+
+                If not provided, the LocalSite with the name specified in
+                :py:attr:`local_site_name` will be used.
 
             repository (reviewboard.scmtools.models.Repository, optional):
                 An explicit repository to set for the review request.
@@ -925,7 +832,10 @@
         Returns:
             reviewboard.reviews.models.review_request.ReviewRequest:
             The resulting review request.
->>>>>>> 1cf93e7e
+
+        Raises:
+            ValueError:
+                An invalid value was provided during initialization.
         """
         if not local_site:
             if with_local_site:
@@ -955,19 +865,10 @@
             submitter=submitter,
             diffset_history=DiffSetHistory.objects.create(),
             repository=repository,
-<<<<<<< HEAD
-            public=public,
-            commit_id=commit_id,
-            changenum=changenum,
-            bugs_closed=bugs_closed,
             status=status,
             **kwargs)
 
         review_request.created_with_history = create_with_history
-=======
-            status=status,
-            **kwargs)
->>>>>>> 1cf93e7e
 
         # Set this separately to avoid issues with CounterField updates.
         review_request.id = id
