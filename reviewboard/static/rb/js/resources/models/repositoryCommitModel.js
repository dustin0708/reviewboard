--- conflicted
+++ resolved
@@ -1,10 +1,18 @@
 /*
  * A commit in a repository.
  */
-<<<<<<< HEAD
 RB.RepositoryCommit = RB.BaseResource.extend({
     defaults: function() {
         return _.defaults({
+            /*
+             * Whether this commit appears accessible.
+             *
+             * On Subversion, a commit will be inaccessible if blocked by ACLs,
+             * and will appear basically empty. No author, no commit message, no
+             * date.
+             */
+            accessible: true,
+
             authorName: null,
             date: null,
             parent: null,
@@ -43,7 +51,7 @@
 
     deserializers: {
         date: function(date) {
-            return new Date(date);
+            return date ? new Date(date) : '';
         },
 
         summary: function(message) {
@@ -55,37 +63,13 @@
         date: function(date) {
             return date.toString();
         }
-=======
-RB.RepositoryCommit = Backbone.Model.extend({
-    defaults: {
-        /*
-         * Whether this commit appears accessible.
-         *
-         * On Subversion, a commit will be inaccessible if blocked by ACLs,
-         * and will appear basically empty. No author, no commit message, no
-         * date.
-         */
-        accessible: true,
-
-        authorName: null,
-        date: null,
-        parent: null,
-        message: null,
-        summary: null,
-        reviewRequestURL: null
     },
 
-    parse: function(object) {
-        return {
-            accessible: object.date || object.message || object.author_name,
-            authorName: object.author_name,
-            date: object.date ? new Date(object.date) : null,
-            id: object.id,
-            parent: object.parent,
-            message: object.message,
-            summary: object.message.split('\n', 1)[0],
-            reviewRequestURL: object.review_request_url
-        };
->>>>>>> dfc52fd5
+    parseResourceData: function(rsp) {
+        var data = RB.BaseResource.prototype.parseResourceData.call(this, rsp);
+
+        data.accessible = rsp.date || rsp.message || rsp.author_name;
+
+        return data;
     }
 });