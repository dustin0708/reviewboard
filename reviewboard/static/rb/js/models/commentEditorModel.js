/*
 * Represents the state for editing a new or existing draft comment.
 *
 * From here, a comment can be created, edited, or deleted.
 *
 * This will provide state on what actions are available on a comment,
 * informative text, dirty states, existing published comments on the
 * same region this comment is on, and more.
 */
RB.CommentEditor = Backbone.Model.extend({
    defaults: function() {
        var userSession = RB.UserSession.instance;

        return {
            canDelete: false,
            canEdit: undefined,
            canSave: false,
            editing: false,
            extraData: {},
            comment: null,
            dirty: false,
            openIssue: userSession.get('commentsOpenAnIssue'),
            publishedComments: [],
            publishedCommentsType: null,
            reviewRequest: null,
            richText: userSession.get('defaultUseRichText'),
            text: ''
        };
    },

    initialize: function() {
        var reviewRequest = this.get('reviewRequest');

        this.on('change:comment', this._updateFromComment, this);
        this._updateFromComment();

        /*
         * Unless a canEdit value is explicitly given, we want to compute
         * the proper state.
         */
        if (this.get('canEdit') === undefined) {
            reviewRequest.on('change:hasDraft', this._updateCanEdit, this);
            this._updateCanEdit();
        }

        this.on('change:dirty', function(model, dirty) {
            var reviewRequestEditor = this.get('reviewRequestEditor');

            if (reviewRequestEditor) {
                if (dirty) {
                    reviewRequestEditor.incr('editCount');
                } else {
                    reviewRequestEditor.decr('editCount');
                }
            }
        }, this);

        this.on('change:openIssue change:richText change:text', function() {
            if (this.get('editing')) {
                this.set('dirty', true);
                this._updateState();
            }
        }, this);

        this._updateState();
    },

    /*
     * Sets extra data for the comment.
     *
     * This data will generally be extension-specific. It will be stored
     * along with the comment on the server.
     */
    setExtraData: function(key, value) {
        var extraData = this.get('extraData');

        extraData[key] = value;
    },

    /*
     * Returns extra data for the comment.
     *
     * This data will generally be extension-specific.
     */
    getExtraData: function(key) {
        return this.get('extraData')[key];
    },

    /*
     * Sets the editor to begin editing a new or existing comment.
     */
    beginEdit: function() {
        console.assert(this.get('canEdit'),
                       'beginEdit() called when canEdit is false.');
        console.assert(this.get('comment'),
                       'beginEdit() called when no comment was first set.');

        this.set({
            dirty: false,
            editing: true
        });

        this._updateState();
    },

    /*
     * Deletes the current comment, if it can be deleted.
     *
     * This requires that there's a saved comment to delete.
     *
     * The editor will be marked as closed, requiring a new call to beginEdit.
     */
    deleteComment: function() {
        var comment = this.get('comment');

        console.assert(this.get('canDelete'),
                       'deleteComment() called when canDelete is false.');
        comment.destroy({
            success: function() {
                this.trigger('deleted');

                this.close();
            }
        }, this);
    },

    /*
     * Cancels editing of a comment.
     *
     * If there's a saved comment and it's been made empty, it will end
     * up being deleted. Then this editor will be marked as closed,
     * requiring a new call to beginEdit.
     */
    cancel: function() {
        var comment = this.get('comment');

        this.off('change:comment', this._updateFromComment, this);

        if (comment) {
            comment.destroyIfEmpty();
            this.trigger('canceled');
        }

        this.close();
    },

    /*
     * Closes editing of the comment.
     *
     * The comment state will be reset, and the "closed" event will be
     * triggered.
     *
     * To edit a comment again after closing it, the proper state must be
     * set again and beginEdit must be called.
     */
    close: function() {
        /* Set this first, to prevent dirty firing. */
        this.set('editing', false);

        this.set({
            comment: null,
            dirty: false,
            extraData: {},
            text: ''
        });

        this.trigger('closed');
    },

    /*
     * Saves the comment.
     *
     * If this is a new comment, it will be created on the server.
     * Otherwise, the existing comment will be updated.
     *
     * The editor will not automatically be marked as closed. That is up
     * to the caller.
     */
    save: function(options, context) {
        var comment = this.get('comment');

        console.assert(this.get('canSave'),
                       'save() called when canSave is false.');

        options = options || {};

        comment.set({
            text: this.get('text'),
            issueOpened: this.get('openIssue'),
            extraData: _.clone(this.get('extraData')),
            richText: this.get('richText'),
<<<<<<< HEAD
            includeTextTypes: 'html'
=======
            includeTextTypes: 'raw,markdown'
>>>>>>> 7a69d322
        });

        comment.save({
            success: _.bind(function() {
                this.set('dirty', false);
                this.trigger('saved');

                if (_.isFunction(options.success)) {
                    options.success.call(context);
                }
            }, this),

            error: _.isFunction(options.error)
                   ? _.bind(options.error, context)
                   : undefined
        });
    },

    /*
     * Updates the state of the editor from the currently set comment.
     */
    _updateFromComment: function() {
        var oldComment = this.previous('comment'),
            comment = this.get('comment'),
            defaultRichText,
            textFields;

        if (oldComment) {
            oldComment.destroyIfEmpty();
        }

        if (comment) {
            defaultRichText = this.defaults().richText;

            /*
             * Set the attributes based on what we know at page load time.
             *
             * Note that it is *possible* that the comments will have changed
             * server-side since loading the page (if the user is reviewing
             * the same diff in two tabs). However, it's unlikely.
             *
             * Doing this before the ready() call ensures that we'll have the
             * text and state up-front and that it won't overwrite what the
             * user has typed after load.
             *
             * Note also that we'll always want to use our default richText
             * value if it's true, and we'll fall back on the comment's value
             * if false. This is so that we can keep a consistent experience
             * when the "Always edit Markdown by default" value is set.
             */
            this.set({
                dirty: false,
                extraData: comment.get('extraData'),
                openIssue: comment.get('issueOpened') === null
                           ? this.defaults().openIssue
                           : comment.get('issueOpened'),
                richText: defaultRichText || !!comment.get('richText')
            });

            /*
             * We'll try to set the one from the appropriate text fields, if it
             * exists and is not empty. If we have this, then it came from a
             * previous save. If we don't have it, we'll fall back to "text",
             * which should be normalized content from the initial page load.
             */
            textFields = (comment.get('richText') || !defaultRichText
                          ? comment.get('rawTextFields')
                          : comment.get('markdownTextFields'));

            this.set('text',
                     !_.isEmpty(textFields)
                     ? textFields.text
                     : comment.get('text'));

            comment.ready({
                ready: this._updateState
            }, this);
        }
    },

    /*
     * Updates the canEdit state of the editor.
     *
     * This is based on the authentication state of the user, and
     * whether or not there's an existing draft for the review request.
     */
    _updateCanEdit: function() {
        var reviewRequest = this.get('reviewRequest'),
            userSession = RB.UserSession.instance;

        this.set('canEdit',
                 userSession.get('authenticated') &&
                 !reviewRequest.get('hasDraft'));
    },

    /*
     * Updates the capability states of the editor.
     *
     * Some of the can* properties will change to reflect the various
     * actions that can be performed with the editor.
     */
    _updateState: function() {
        var canEdit = this.get('canEdit'),
            editing = this.get('editing'),
            comment = this.get('comment');

        this.set({
            canDelete: canEdit && editing && comment && !comment.isNew(),
            canSave: canEdit && editing && this.get('text') !== ''
        });
    }
});<|MERGE_RESOLUTION|>--- conflicted
+++ resolved
@@ -189,11 +189,7 @@
             issueOpened: this.get('openIssue'),
             extraData: _.clone(this.get('extraData')),
             richText: this.get('richText'),
-<<<<<<< HEAD
-            includeTextTypes: 'html'
-=======
-            includeTextTypes: 'raw,markdown'
->>>>>>> 7a69d322
+            includeTextTypes: 'html,raw,markdown'
         });
 
         comment.save({
