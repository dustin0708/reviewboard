--- conflicted
+++ resolved
@@ -253,19 +253,11 @@
 
 .actions.page-tabs {
   background: @review-request-action-bg;
-<<<<<<< HEAD
-  border: 1px @review-request-action-border-color solid;
-=======
   border: 1px @review-request-border-color solid;
->>>>>>> a8168fdf
   border-bottom: 0;
   .border-radius(@box-border-radius @box-border-radius 0 0);
   margin-left: 1.5em;
   overflow: hidden;
-<<<<<<< HEAD
-  position: relative;
-=======
->>>>>>> a8168fdf
 
   .review-ui-box & {
     .active {
@@ -280,11 +272,7 @@
 
     &.active {
       background: @review-request-bg-gradient-start;
-<<<<<<< HEAD
-      border: 1px @review-request-action-border-color solid;
-=======
       border: 1px @review-request-border-color solid;
->>>>>>> a8168fdf
       border-bottom-color: transparent;
       border-top: 0;
 
@@ -956,7 +944,6 @@
 
     & > dd {
       margin-top: 3em;
-<<<<<<< HEAD
     }
 
     & > dt {
@@ -965,16 +952,6 @@
       }
     }
 
-=======
-    }
-
-    & > dt {
-      thead th {
-        font-weight: normal;
-      }
-    }
-
->>>>>>> a8168fdf
     .comment_container {
       border-top: 1px #C0C0C0 solid;
       border-bottom: 1px #C0C0C0 solid;
